# Copyright 2022 Canonical Ltd.
# See LICENSE file for licensing details.
name: tempo-k8s
display-name: Tempo
description: |
  Tempo is a distributed tracing backend by Grafana.
summary: |
  Tempo is a distributed tracing backend by Grafana.

containers:
  tempo:
    resource: tempo-image
    mounts:
      - storage: data
        location: /tmp/tempo

resources:
  tempo-image:
    type: oci-image
    description: OCI image for Tempo
    # Included for simplicity in integration tests
    # see https://hub.docker.com/r/grafana/tempo/tags
    upstream-source: grafana/tempo:1.5.0

provides:
  profiling-endpoint:
    interface: parca_scrape
  grafana-dashboard:
    interface: grafana_dashboard
  grafana-source:
    interface: grafana_datasource
  metrics-endpoint:
    interface: prometheus_scrape

requires:
  logging:
    interface: loki_push_api
  tracing:
    interface: tracing
  ingress:
    interface: ingress
<<<<<<< HEAD
=======
    limit: 1
>>>>>>> 3c7bd0ea

storage:
  data:
    type: filesystem
    location: /tempo-data<|MERGE_RESOLUTION|>--- conflicted
+++ resolved
@@ -39,10 +39,7 @@
     interface: tracing
   ingress:
     interface: ingress
-<<<<<<< HEAD
-=======
     limit: 1
->>>>>>> 3c7bd0ea
 
 storage:
   data:

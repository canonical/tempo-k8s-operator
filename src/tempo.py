import socket
<<<<<<< HEAD
from subprocess import CalledProcessError, getoutput

import yaml
=======
from subprocess import getoutput, CalledProcessError

import yaml
from ops import Object
from ops.pebble import Layer

from charms.tempo_k8s.v0.tempo_scrape import Ingester
>>>>>>> 8bfef7ae


class Tempo:
    config_path = "/etc/tempo.yaml"
<<<<<<< HEAD
    wal_path = "/etc/tempo_wal"
=======
    wal_path = '/etc/tempo_wal'
    log_path = "/var/log/tempo.log"
>>>>>>> 8bfef7ae

    def __init__(self, port: int = 3200, local_host: str = "0.0.0.0"):
        self.tempo_port = port

        # todo make configurable?
        self.otlp_grpc_port = 4317
        self.otlp_http_port = 4318
        self.zipkin_port = 9411

        self._local_hostname = local_host

        self._supported_ingesters = (
            ("tempo", self.tempo_port),
            ("otlp_grpc", self.otlp_grpc_port),
            ("otlp_http", self.otlp_http_port),
            ("zipkin", self.zipkin_port),
        )

    def get_requested_ports(self, service_name_prefix: str):
        # todo allow remapping ports?
        return [
<<<<<<< HEAD
            (service_name, self.tempo_port, self.tempo_port),
            # (service_name + '_jaeger_ingest', 14268, 14268),
            (service_name + "_otlp_grpc", self.otlp_grpc_port, self.otlp_grpc_port),
            (service_name + "_otlp_http", self.otlp_http_port, self.otlp_http_port),
            (service_name + "_zipkin", self.zipkin_port, self.zipkin_port),
=======
            (service_name_prefix + ingester_type, ingester_port, ingester_port)
            for ingester_type, ingester_port in self._supported_ingesters
>>>>>>> 8bfef7ae
        ]

    @property
    def host(self) -> str:
        return socket.getfqdn()

    @property
    def ingesters(self):
        return [Ingester(type=_type, port=port) for _type, port in self._supported_ingesters]

    def get_config(self):
        return yaml.safe_dump(
            {
                "auth_enabled": False,
                "search_enabled": True,
                "server": {"http_listen_port": self.tempo_port},
                # this configuration will listen on all ports and protocols that tempo is capable of.
                # the receives all come from the OpenTelemetry collector.  more configuration information can
                # be found there: https://github.com/open-telemetry/opentelemetry-collector/tree/overlord/receiver
                #
                # for a production deployment you should only enable the receivers you need!
                "distributor": {
                    "receivers": {
                        "jaeger": {
                            "protocols": {
                                "thrift_http": None,
                                "grpc": None,
                                "thrift_binary": None,
                                "thrift_compact": None,
                            }
                        },
                        "zipkin": None,
                        "otlp": {"protocols": {"http": None, "grpc": None}},
                        "opencensus": None,
                    }
                },
                # the length of time after a trace has not received spans to consider it complete and flush it
                # cut the head block when it his this number of traces or ...
                #   this much time passes
                "ingester": {
                    "trace_idle_period": "10s",
                    "max_block_bytes": 100,
                    "max_block_duration": "5m",
                },
                "compactor": {
                    "compaction": {
                        # blocks in this time window will be compacted together
                        "compaction_window": "1h",
                        # maximum size of compacted blocks
                        "max_compaction_objects": 1000000,
                        "block_retention": "1h",
                        "compacted_block_retention": "10m",
                        "flush_size_bytes": 5242880,
                    }
                },
                # see https://grafana.com/docs/tempo/latest/configuration/#storage
                "storage": {
                    "trace": {
                        # FIXME: only good for testing# backend configuration to use;
                        #  one of "gcs", "s3", "azure" or "local"
                        "backend": "local",
                        "local": {"path": "/traces"},
                        "wal": {
                            # where to store the the wal locally
                            "path": self.wal_path
                        },
                        "pool": {
                            # number of traces per index record
                            "max_workers": 100,
                            "queue_depth": 10000,
                        },
                    }
                },
            }
        )

    @property
    def pebble_layer(self) -> Layer:
        return Layer(
            {
                "services": {
                    "tempo": {
                        "override": "replace",
                        "summary": "Main Tempo layer",
                        "command": '/bin/sh -c "/tempo -config.file={} | tee {}"'.format(
                            self.config_path,
                            self.log_path),
                        "startup": "enabled",
                    }
                },
            }
        )

    def is_ready(self):
        """Whether the tempo built-in readiness check reports 'ready'."""
        try:
<<<<<<< HEAD
            out = getoutput(f"curl http://{self._host}:{self.tempo_port}/ready").split("\n")[-1]
=======
            out = getoutput(f"curl http://{self._local_hostname}:{self.tempo_port}/ready").split(
                "\n"
            )[-1]
>>>>>>> 8bfef7ae
        except (CalledProcessError, IndexError):
            return False
        return out == "ready"<|MERGE_RESOLUTION|>--- conflicted
+++ resolved
@@ -1,27 +1,20 @@
 import socket
-<<<<<<< HEAD
+from subprocess import getoutput, CalledProcessError
 from subprocess import CalledProcessError, getoutput
 
 import yaml
-=======
-from subprocess import getoutput, CalledProcessError
 
 import yaml
 from ops import Object
 from ops.pebble import Layer
 
 from charms.tempo_k8s.v0.tempo_scrape import Ingester
->>>>>>> 8bfef7ae
 
 
 class Tempo:
     config_path = "/etc/tempo.yaml"
-<<<<<<< HEAD
-    wal_path = "/etc/tempo_wal"
-=======
     wal_path = '/etc/tempo_wal'
     log_path = "/var/log/tempo.log"
->>>>>>> 8bfef7ae
 
     def __init__(self, port: int = 3200, local_host: str = "0.0.0.0"):
         self.tempo_port = port
@@ -43,16 +36,8 @@
     def get_requested_ports(self, service_name_prefix: str):
         # todo allow remapping ports?
         return [
-<<<<<<< HEAD
-            (service_name, self.tempo_port, self.tempo_port),
-            # (service_name + '_jaeger_ingest', 14268, 14268),
-            (service_name + "_otlp_grpc", self.otlp_grpc_port, self.otlp_grpc_port),
-            (service_name + "_otlp_http", self.otlp_http_port, self.otlp_http_port),
-            (service_name + "_zipkin", self.zipkin_port, self.zipkin_port),
-=======
             (service_name_prefix + ingester_type, ingester_port, ingester_port)
             for ingester_type, ingester_port in self._supported_ingesters
->>>>>>> 8bfef7ae
         ]
 
     @property
@@ -149,13 +134,9 @@
     def is_ready(self):
         """Whether the tempo built-in readiness check reports 'ready'."""
         try:
-<<<<<<< HEAD
-            out = getoutput(f"curl http://{self._host}:{self.tempo_port}/ready").split("\n")[-1]
-=======
             out = getoutput(f"curl http://{self._local_hostname}:{self.tempo_port}/ready").split(
                 "\n"
             )[-1]
->>>>>>> 8bfef7ae
         except (CalledProcessError, IndexError):
             return False
         return out == "ready"
#!/usr/bin/env python3
# Copyright 2024 Canonical Ltd.
# See LICENSE file for licensing details.

"""Charmed Operator for Tempo; a lightweight object storage based tracing backend."""

import logging
import re
import socket
from pathlib import Path
from typing import Optional, Tuple

import charms.tempo_k8s.v1.tracing as tracing_v1
import ops
from charms.grafana_k8s.v0.grafana_dashboard import GrafanaDashboardProvider
from charms.grafana_k8s.v0.grafana_source import GrafanaSourceProvider
from charms.loki_k8s.v0.loki_push_api import LogProxyConsumer
from charms.observability_libs.v0.kubernetes_service_patch import KubernetesServicePatch
from charms.observability_libs.v1.cert_handler import CertHandler
from charms.prometheus_k8s.v0.prometheus_scrape import MetricsEndpointProvider
from charms.tempo_k8s.v1.charm_tracing import trace_charm
from charms.tempo_k8s.v2.tracing import (
    ReceiverProtocol,
    RequestEvent,
    TracingEndpointProvider,
)
from charms.traefik_route_k8s.v0.traefik_route import TraefikRouteRequirer
from ops.charm import (
    CharmBase,
    CollectStatusEvent,
    HookEvent,
    PebbleNoticeEvent,
    RelationEvent,
    RelationJoinedEvent,
    WorkloadEvent,
)
from ops.main import main
from ops.model import ActiveStatus, MaintenanceStatus, Relation, WaitingStatus

from tempo import Tempo

logger = logging.getLogger(__name__)

LEGACY_RECEIVER_PROTOCOLS = (
    "otlp_grpc",
    "otlp_http",
    "zipkin",
)
"""Receiver protocol names supported by tracing v0/v1."""


@trace_charm(
    tracing_endpoint="tempo_otlp_http_endpoint",
    server_cert="server_cert",
    extra_types=(Tempo, TracingEndpointProvider, tracing_v1.TracingEndpointProvider),
)
class TempoCharm(CharmBase):
    """Charmed Operator for Tempo; a distributed tracing backend."""

    def __init__(self, *args):
        super().__init__(*args)
        self.tempo = tempo = Tempo(
            self.unit.get_container("tempo"),
            external_host=self.hostname,
            # we need otlp_http receiver for charm_tracing
            enable_receivers=["otlp_http"],
        )
        self._ingress = TraefikRouteRequirer(self, self.model.get_relation("ingress"), "ingress")  # type: ignore

        self.cert_handler = CertHandler(
            self,
            key="tempo-server-cert",
            sans=[self.hostname],
        )

        # configure this tempo as a datasource in grafana
        self.grafana_source_provider = GrafanaSourceProvider(
            self, source_type="tempo", source_url=self._external_url
        )
        # # Patch the juju-created Kubernetes service to contain the right ports
        external_ports = tempo.get_external_ports(self.app.name)
        self._service_patcher = KubernetesServicePatch(self, external_ports)
        # Provide ability for Tempo to be scraped by Prometheus using prometheus_scrape
        self._scraping = MetricsEndpointProvider(
            self,
            relation_name="metrics-endpoint",
            jobs=[{"static_configs": [{"targets": [f"*:{tempo.tempo_http_server_port}"]}]}],
        )
        # Enable log forwarding for Loki and other charms that implement loki_push_api
        self._logging = LogProxyConsumer(
            self, relation_name="logging", log_files=[self.tempo.log_path], container_name="tempo"
        )
        self._grafana_dashboards = GrafanaDashboardProvider(
            self, relation_name="grafana-dashboard"
        )
<<<<<<< HEAD

        # TODO:
        #  ingress route provisioning a separate TCP ingress for each receiver if GRPC doesn't work directly
=======
        # Enable profiling over a relation with Parca
        # self._profiling = ProfilingEndpointProvider(
        #     self, jobs=[{"static_configs": [{"targets": ["*:4080"]}]}]
        # )
>>>>>>> 4f97ae81

        self._ingress = TraefikRouteRequirer(self, self.model.get_relation("ingress"), "ingress")  # type: ignore
        self._tracing = TracingEndpointProvider(
            self, host=self.hostname, external_url=self._ingress.external_host
        )

        self.framework.observe(
            self.on["ingress"].relation_created, self._on_ingress_relation_created
        )
        self.framework.observe(
            self.on["ingress"].relation_joined, self._on_ingress_relation_joined
        )
        self.framework.observe(self.on.leader_elected, self._on_leader_elected)
        self.framework.observe(self._ingress.on.ready, self._on_ingress_ready)

        self.framework.observe(self.on.tempo_pebble_ready, self._on_tempo_pebble_ready)
        self.framework.observe(
            self.on.tempo_pebble_custom_notice, self._on_tempo_pebble_custom_notice
        )
        self.framework.observe(self.on.update_status, self._on_update_status)
        self.framework.observe(self._tracing.on.request, self._on_tracing_request)
        self.framework.observe(self.on.tracing_relation_created, self._on_tracing_relation_created)
        self.framework.observe(self.on.tracing_relation_joined, self._on_tracing_relation_joined)
        self.framework.observe(self.on.tracing_relation_changed, self._on_tracing_relation_changed)
        self.framework.observe(self.on.collect_unit_status, self._on_collect_unit_status)
        self.framework.observe(self.on.list_receivers_action, self._on_list_receivers_action)
        self.framework.observe(self.cert_handler.on.cert_changed, self._on_cert_handler_changed)

    @property
    def _external_url(self) -> str:
        """Return the external hostname to be passed to ingress via the relation."""
        if ingress_url := self._ingress.external_host:
            logger.debug("This unit's ingress URL: %s", ingress_url)
            return ingress_url

        # If we do not have an ingress, then use the pod hostname.
        # The reason to prefer this over the pod name (which is the actual
        # hostname visible from the pod) or a K8s service, is that those
        # are routable virtually exclusively inside the cluster (as they rely)
        # on the cluster's DNS service, while the ip address is _sometimes_
        # routable from the outside, e.g., when deploying on MicroK8s on Linux.
        scheme = "https" if self.server_cert else "http"
        return f"{scheme}://{self.hostname}:{self.tempo.tempo_http_server_port}"

    @property
    def tls_available(self) -> bool:
        return (
            self.cert_handler.enabled
            and (self.cert_handler.server_cert is not None)
            and (self.cert_handler.private_key is not None)
            and (self.cert_handler.ca_cert is not None)
        )

    def _on_cert_handler_changed(self, _):
        was_ready = self.tempo.tls_ready

        if self.tls_available:
            logger.debug("enabling TLS")

            self.tempo.configure_tls(
                cert=self.cert_handler.server_cert,
                key=self.cert_handler.private_key,
                ca=self.cert_handler.ca_cert,
            )
        else:
            logger.debug("disabling TLS")
            self.tempo.clear_tls_config()

        if was_ready != self.tempo.tls_ready:
            # tls readiness change means config change.
            self.tempo.update_config(self._requested_receivers())
            self.tempo.restart()

    def _is_legacy_v1_relation(self, relation):
        if self._tracing.is_v2(relation):
            return False

        juju_keys = {"egress-subnets", "ingress-address", "private-address"}
        # v1 relations are expected to have no data at all (excluding juju keys)
        if relation.data[relation.app] or any(
            set(relation.data[u]).difference(juju_keys) for u in relation.units
        ):
            return False

        return True

    def _configure_ingress(self, _) -> None:
        """Make sure the traefik route and tracing relation data are up to date."""
        if not self.unit.is_leader():
            return

        if self._ingress.is_ready():
            self._ingress.submit_to_traefik(
                self._ingress_config, static=self._static_ingress_config
            )
            self._update_tracing_v1_relations()
            self._update_tracing_v2_relations()

    @property
    def legacy_v1_relations(self):
        """List of relations using the v1 legacy protocol."""
        return [r for r in self.model.relations["tracing"] if self._is_legacy_v1_relation(r)]

    def _on_tracing_request(self, e: RequestEvent):
        """Handle a remote requesting a tracing endpoint."""
        logger.debug(f"received tracing request from {e.relation.app}: {e.requested_receivers}")
        self._update_tracing_v2_relations()

    def _on_tracing_relation_created(self, e: RelationEvent):
        if not self._tracing.is_v2(e.relation):
            self._publish_v1_data(e.relation)
            # if this is the first legacy relation we get, we need to update ALL other relations
            # as we might need to add all legacy protocols to the mix
            self._update_tracing_v2_relations()

    def _on_tracing_relation_joined(self, e: RelationEvent):
        if not self._tracing.is_v2(e.relation):
            self._publish_v1_data(e.relation)

    def _on_tracing_relation_changed(self, e: RelationEvent):
        if not self._tracing.is_v2(e.relation):
            self._publish_v1_data(e.relation)

    def _on_ingress_relation_created(self, e: RelationEvent):
        if self._ingress.is_ready():
            self._ingress.submit_to_traefik(
                self._ingress_config, static=self._static_ingress_config
            )

    def _on_ingress_relation_joined(self, e: RelationEvent):
        self._ingress._relation = e.relation
        if self._ingress.is_ready():
            self._ingress.submit_to_traefik(
                self._ingress_config, static=self._static_ingress_config
            )

    def _on_leader_elected(self, e: HookEvent):
        # as traefik_route goes through app data, we need to take lead of traefik_route if our leader dies.
        self._configure_ingress(e)

    def _update_tracing_v1_relations(self):
        for relation in self.model.relations[self._tracing._relation_name]:
            if not self._tracing.is_v2(relation):
                self._publish_v1_data(relation)

    def _publish_v1_data(self, relation: Relation):
        # we have a relation event; it might be caught by the v2 requirer
        # wrapper and turned into a `request` event, but also maybe not because
        # the remote isn't talking v2

        if not self._is_legacy_v1_relation(relation):
            logger.error(f"relation {relation} is not tracing v1. Skipping...")
            return

        logger.debug(f"updating legacy v1 relation {relation}")
        # in v1, 'receiver' was called 'ingester'.
        receivers = [
            tracing_v1.Ingester(protocol=p, port=self.tempo.receiver_ports[p])
            for p in LEGACY_RECEIVER_PROTOCOLS
        ]
        tracing_v1.TracingProviderAppData(host=self.hostname, ingesters=receivers).dump(
            relation.data[self.app]
        )

    def _update_tracing_v2_relations(self):
        tracing_relations = self.model.relations["tracing"]
        if not tracing_relations:
            # todo: set waiting status and configure tempo to run without receivers if possible,
            #  else perhaps postpone starting the workload at all.
            logger.warning("no tracing relations: Tempo has no receivers configured.")
            return

        requested_receivers = self._requested_receivers()
        # publish requested protocols to all v2 relations
        self._tracing.publish_receivers(
            [(p, self.tempo.receiver_ports[p]) for p in requested_receivers]
        )

        self._restart_if_receivers_changed(requested_receivers)

    def _restart_if_receivers_changed(self, requested_receivers):
        # if the receivers have changed, we need to reconfigure tempo
        self.unit.status = MaintenanceStatus("reconfiguring Tempo...")
        updated = self.tempo.update_config(requested_receivers)
        if not updated:
            logger.debug("Config not updated; skipping tempo restart")
        if updated:
            restarted = self.tempo.restart()
            if not restarted:
                # assume that this will be handled at the next pebble-ready
                logger.debug("Cannot reconfigure/restart tempo at this time.")

    def _requested_receivers(self) -> Tuple[ReceiverProtocol, ...]:
        """List what receivers we should activate, based on the active tracing relations."""
        # we start with the sum of the requested endpoints from the v2 requirers
        requested_protocols = set(self._tracing.requested_protocols())

        # if we have any v0/v1 requirer, we'll need to activate all supported legacy endpoints
        # and publish them too (only to v1 requirers).
        if self.legacy_v1_relations:
            requested_protocols.update(LEGACY_RECEIVER_PROTOCOLS)

        # and publish only those we support
        requested_receivers = requested_protocols.intersection(set(self.tempo.receiver_ports))
        requested_receivers.update(self.tempo.enabled_receivers)
        return tuple(requested_receivers)

    def _on_tempo_pebble_custom_notice(self, event: PebbleNoticeEvent):
        if event.notice.key == self.tempo.tempo_ready_notice_key:
            logger.debug("pebble api reports ready")
            # collect-unit-status should do the rest.
            self.tempo.container.stop("tempo-ready")

    def _on_tempo_pebble_ready(self, event: WorkloadEvent):
        if not self.tempo.container.can_connect():
            logger.warning("container not ready, cannot configure; will retry soon")
            return event.defer()

        self.tempo.update_config(self._requested_receivers())
        self.tempo.plan()

        self.unit.set_workload_version(self.version)
        self.unit.status = ActiveStatus()

    def _on_update_status(self, _):
        """Update the status of the application."""
        self.unit.set_workload_version(self.version)

    def _on_ingress_ready(self, _event):
        # whenever there's a change in ingress, we need to update all tracing relations
        self._update_tracing_v1_relations()
        self._update_tracing_v2_relations()

    def _on_ingress_revoked(self, _event):
        # whenever there's a change in ingress, we need to update all tracing relations
        self._update_tracing_v1_relations()
        self._update_tracing_v2_relations()

    @property
    def version(self) -> str:
        """Reports the current Tempo version."""
        container = self.unit.get_container("tempo")
        if container.can_connect() and container.get_services("tempo"):
            try:
                return self._get_version() or ""
            # Catching Exception is not ideal, but we don't care much for the error here, and just
            # default to setting a blank version since there isn't much the admin can do!
            except Exception as e:
                logger.warning("unable to get version from API: %s", str(e))
                logger.debug(e, exc_info=True)
                return ""
        return ""

    def _get_version(self) -> Optional[str]:
        """Fetch the version from the running workload using the Tempo CLI.

        Helper function.
        """
        container = self.unit.get_container("tempo")
        proc = container.exec(["/tempo", "-version"])
        out, err = proc.wait_output()

        # example output:
        # / # /tempo --version
        # tempo, version  (branch: HEAD, revision: fd5743d5d)
        #   build user:
        #   build date:
        #   go version:       go1.18.5
        #   platform:         linux/amd64

        if version_head := re.search(r"tempo, version (.*) \(branch: (.*), revision: (.*)\)", out):
            v_head, b_head, r_head = version_head.groups()
            version = f"{v_head}:{b_head}/{r_head}"
        elif version_headless := re.search(r"tempo, version (\S+)", out):
            version = version_headless.groups()[0]
        else:
            logger.warning(
                f"unable to determine tempo workload version: output {out} "
                f"does not match any known pattern"
            )
            return
        return version

    def server_cert(self) -> Optional[Path]:
        """Server certificate for charm tracing tls."""
        return self._update_cert_path()

    def tempo_otlp_http_endpoint(self) -> Optional[str]:
        """Endpoint at which the charm tracing information will be forwarded."""
        # the charm container and the tempo workload container have apparently the same
        # IP, so we can talk to tempo at localhost.
        if self.tempo.is_ready():
            s = "s" if self.tls_available else ""
            return f"http{s}://localhost:{self.tempo.receiver_ports['otlp_http']}"

        return None

    def _on_collect_unit_status(self, e: CollectStatusEvent):
        if not self.tempo.container.can_connect():
            e.add_status(WaitingStatus("Tempo container not ready"))
        if not self.tempo.is_ready():
            e.add_status(WaitingStatus("Tempo API not ready just yet..."))

        e.add_status(ActiveStatus())

    @property
    def hostname(self) -> str:
        """Unit's hostname."""
        return socket.getfqdn()

    def _on_list_receivers_action(self, event: ops.ActionEvent):
        res = {}
        for receiver in self._requested_receivers():
            res[
                receiver.replace("_", "-")
            ] = f"{self._ingress.external_host or self.tempo.url}/{receiver}"
        event.set_results(res)

    @property
    def _static_ingress_config(self) -> dict:
        entry_points = {}
        for protocol, port in self.tempo.all_ports.items():
            sanitized_protocol = protocol.replace("_", "-")
            entry_points[sanitized_protocol] = {"address": f":{port}"}

        return {"entryPoints": entry_points}

    @property
    def _ingress_config(self) -> dict:
        """Build a raw ingress configuration for Traefik."""
        tcp_routers = {}
        tcp_services = {}
        http_routers = {}
        http_services = {}
        for protocol, port in self.tempo.all_ports.items():
            sanitized_protocol = protocol.replace("_", "-")
            if sanitized_protocol.endswith("grpc"):
                # grpc handling
                tcp_routers[
                    f"juju-{self.model.name}-{self.model.app.name}-{sanitized_protocol}"
                ] = {
                    "entryPoints": [sanitized_protocol],
                    "service": f"juju-{self.model.name}-{self.model.app.name}-service-{sanitized_protocol}",
                    # TODO better matcher
                    "rule": "ClientIP(`0.0.0.0/0`)",
                }
                tcp_services[
                    f"juju-{self.model.name}-{self.model.app.name}-service-{sanitized_protocol}"
                ] = {"loadBalancer": {"servers": [{"address": f"{self.hostname}:{port}"}]}}
            else:
                # it's a http protocol, so we use a http section of the dynamic configuration
                http_routers[
                    f"juju-{self.model.name}-{self.model.app.name}-{sanitized_protocol}"
                ] = {
                    "entryPoints": [sanitized_protocol],
                    "service": f"juju-{self.model.name}-{self.model.app.name}-service-{sanitized_protocol}",
                    # TODO better matcher
                    "rule": "ClientIP(`0.0.0.0/0`)",
                }
                http_services[
                    f"juju-{self.model.name}-{self.model.app.name}-service-{sanitized_protocol}"
                ] = {"loadBalancer": {"servers": [{"url": f"http://{self.hostname}:{port}"}]}}
        return {
            "tcp": {
                "routers": tcp_routers,
                "services": tcp_services,
            },
            "http": {
                "routers": http_routers,
                "services": http_services,
            },
        }


if __name__ == "__main__":  # pragma: nocover
    main(TempoCharm)<|MERGE_RESOLUTION|>--- conflicted
+++ resolved
@@ -93,18 +93,11 @@
         self._grafana_dashboards = GrafanaDashboardProvider(
             self, relation_name="grafana-dashboard"
         )
-<<<<<<< HEAD
-
-        # TODO:
-        #  ingress route provisioning a separate TCP ingress for each receiver if GRPC doesn't work directly
-=======
         # Enable profiling over a relation with Parca
         # self._profiling = ProfilingEndpointProvider(
         #     self, jobs=[{"static_configs": [{"targets": ["*:4080"]}]}]
         # )
->>>>>>> 4f97ae81
-
-        self._ingress = TraefikRouteRequirer(self, self.model.get_relation("ingress"), "ingress")  # type: ignore
+
         self._tracing = TracingEndpointProvider(
             self, host=self.hostname, external_url=self._ingress.external_host
         )
@@ -476,6 +469,18 @@
             },
         }
 
+    def _update_cert_path(self):
+        """Ensure that certhandler's client cert is in sync with what is on disk."""
+        server_cert_path = Path(self.tempo.server_cert_path)
+        if cert := self.cert_handler.server_cert:
+            if not server_cert_path.exists():
+                server_cert_path.parent.mkdir(parents=True, exist_ok=True)
+                server_cert_path.write_text(cert)
+            return server_cert_path
+        else:
+            if server_cert_path.exists():
+                server_cert_path.unlink()
+            return None
 
 if __name__ == "__main__":  # pragma: nocover
     main(TempoCharm)
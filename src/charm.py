--- conflicted
+++ resolved
@@ -96,14 +96,9 @@
         # TODO:
         #  ingress route provisioning a separate TCP ingress for each receiver if GRPC doesn't work directly
 
-<<<<<<< HEAD
+        self._ingress = TraefikRouteRequirer(self, self.model.get_relation("ingress"), "ingress")  # type: ignore
         self._tracing = TracingEndpointProvider(
             self, host=self.hostname, external_url=self._ingress.external_host
-=======
-        self._ingress = TraefikRouteRequirer(self, self.model.get_relation("ingress"), "ingress")  # type: ignore
-        self._tracing = TracingEndpointProvider(
-            self, host=self.tempo.host, external_url=self._ingress.external_host
->>>>>>> 8e9955a2
         )
 
         self.framework.observe(self.on["ingress"].relation_joined, self._configure_ingress)
@@ -410,103 +405,23 @@
     def _on_list_receivers_action(self, event: ops.ActionEvent):
         res = {}
         for receiver in self._requested_receivers():
-<<<<<<< HEAD
-            res[receiver.replace("_", "-")] = (
-                f"{self._ingress.external_host or self.tempo.url}/{receiver}"
-            )
-=======
             res[
                 receiver.replace("_", "-")
             ] = f"{self._ingress.external_host or self.tempo.url}/{receiver}"
->>>>>>> 8e9955a2
         event.set_results(res)
 
     @property
     def _static_ingress_config(self) -> dict:
-<<<<<<< HEAD
-        return {
-            "entryPoints": {
-                "otel-http": {"address": ":4318"},
-                "otel-grpc": {"address": ":4317"},
-                "api": {"address": ":3200"},
-            }
-        }
-=======
         entry_points = {}
         for protocol, port in self.tempo.all_ports.items():
             sanitized_protocol = protocol.replace("_", "-")
             entry_points[sanitized_protocol] = {"address": f":{port}"}
 
         return {"entryPoints": entry_points}
->>>>>>> 8e9955a2
 
     @property
     def _ingress_config(self) -> dict:
         """Build a raw ingress configuration for Traefik."""
-<<<<<<< HEAD
-        # TODO replace hardcoded paths with variables
-        return {
-            "tcp": {
-                "routers": {
-                    f"juju-{self.model.name}-{self.model.app.name}-otel-grpc": {
-                        "entryPoints": ["otel-grpc"],
-                        "service": "juju-{}-{}-service-otel-grpc".format(
-                            self.model.name, self.model.app.name
-                        ),
-                        # TODO better matcher
-                        "rule": "ClientIP(`0.0.0.0/0`)",
-                    },
-                },
-                "services": {
-                    f"juju-{self.model.name}-{self.model.app.name}-service-otel-grpc": {
-                        "loadBalancer": {"servers": [{"address": f"{self.hostname}:4317"}]}
-                    }
-                },
-            },
-            "http": {
-                "routers": {
-                    f"juju-{self.model.name}-{self.model.app.name}-otel-http": {
-                        "entryPoints": ["otel-http"],
-                        "service": "juju-{}-{}-service-otel-http".format(
-                            self.model.name, self.model.app.name
-                        ),
-                        # TODO better matcher
-                        "rule": "ClientIP(`0.0.0.0/0`)",
-                    },
-                    f"juju-{self.model.name}-{self.model.app.name}-api": {
-                        "entryPoints": ["api"],
-                        "service": "juju-{}-{}-service-api".format(
-                            self.model.name, self.model.app.name
-                        ),
-                        # TODO better matcher
-                        "rule": "ClientIP(`0.0.0.0/0`)",
-                    },
-                },
-                "services": {
-                    f"juju-{self.model.name}-{self.model.app.name}-service-otel-http": {
-                        "loadBalancer": {"servers": [{"url": f"http://{self.hostname}:4318"}]}
-                    },
-                    f"juju-{self.model.name}-{self.model.app.name}-service-api": {
-                        "loadBalancer": {"servers": [{"url": f"http://{self.hostname}:3200"}]}
-                    },
-                },
-            },
-        }
-
-    def _update_cert_path(self):
-        """Ensure that certhandler's client cert is in sync with what is on disk."""
-        server_cert_path = Path(self.tempo.server_cert_path)
-        if cert := self.cert_handler.server_cert:
-            if not server_cert_path.exists():
-                server_cert_path.parent.mkdir(parents=True, exist_ok=True)
-                server_cert_path.write_text(cert)
-            return server_cert_path
-        else:
-            if server_cert_path.exists():
-                server_cert_path.unlink()
-            return None
-
-=======
         tcp_routers = {}
         tcp_services = {}
         http_routers = {}
@@ -550,7 +465,6 @@
             },
         }
 
->>>>>>> 8e9955a2
 
 if __name__ == "__main__":  # pragma: nocover
     main(TempoCharm)
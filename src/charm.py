#!/usr/bin/env python3
# Copyright 2024 Canonical Ltd.
# See LICENSE file for licensing details.

"""Charmed Operator for Tempo; a lightweight object storage based tracing backend."""

import logging
import re
import socket
from pathlib import Path
from typing import Optional, Tuple

import ops
from ops.charm import (
    CharmBase,
    CollectStatusEvent,
    HookEvent,
    PebbleNoticeEvent,
    RelationEvent,
    WorkloadEvent,
)
from ops.main import main
from ops.model import ActiveStatus, MaintenanceStatus, Relation, WaitingStatus

import charms.tempo_k8s.v1.tracing as tracing_v1
from charms.grafana_k8s.v0.grafana_dashboard import GrafanaDashboardProvider
from charms.grafana_k8s.v0.grafana_source import GrafanaSourceProvider
from charms.loki_k8s.v0.loki_push_api import LogProxyConsumer
from charms.observability_libs.v0.kubernetes_service_patch import KubernetesServicePatch
from charms.observability_libs.v1.cert_handler import CertHandler
from charms.prometheus_k8s.v0.prometheus_scrape import MetricsEndpointProvider
from charms.tempo_k8s.v1.charm_tracing import trace_charm
from charms.tempo_k8s.v2.tracing import (
    ReceiverProtocol,
    RequestEvent,
    TracingEndpointProvider,
)
from charms.traefik_route_k8s.v0.traefik_route import TraefikRouteRequirer
<<<<<<< HEAD
=======
from ops.charm import (
    CharmBase,
    CollectStatusEvent,
    HookEvent,
    PebbleNoticeEvent,
    RelationEvent,
    WorkloadEvent,
)
from ops.main import main
from ops.model import ActiveStatus, MaintenanceStatus, Relation, WaitingStatus

>>>>>>> 228848bb
from tempo import Tempo

logger = logging.getLogger(__name__)

LEGACY_RECEIVER_PROTOCOLS = (
    "otlp_grpc",
    "otlp_http",
    "zipkin",
)
"""Receiver protocol names supported by tracing v0/v1."""


@trace_charm(
    tracing_endpoint="tempo_otlp_http_endpoint",
    server_cert="server_cert",
    extra_types=(Tempo, TracingEndpointProvider, tracing_v1.TracingEndpointProvider),
)
class TempoCharm(CharmBase):
    """Charmed Operator for Tempo; a distributed tracing backend."""

    def __init__(self, *args):
        super().__init__(*args)
        self.tempo = tempo = Tempo(
            self.unit.get_container("tempo"),
            external_host=self.hostname,
            # we need otlp_http receiver for charm_tracing
            enable_receivers=["otlp_http"],
        )

        # TODO:
        #  ingress route provisioning a separate TCP ingress for each receiver if GRPC doesn't work directly
        self.ingress = TraefikRouteRequirer(self, self.model.get_relation("ingress"), "ingress")  # type: ignore

        self.cert_handler = CertHandler(
            self,
            key="tempo-server-cert",
            sans=[self.hostname],
        )

        # configure this tempo as a datasource in grafana
        self.grafana_source_provider = GrafanaSourceProvider(
            self, source_type="tempo", source_url=self._external_http_server_url,
            refresh_event=[
                # refresh the source url when TLS config might be changing
                self.on[self.cert_handler.certificates_relation_name].relation_changed,
                # or when ingress changes
                self.ingress.on.ready
            ]
        )
        # # Patch the juju-created Kubernetes service to contain the right ports
        external_ports = tempo.get_external_ports(self.app.name)
        self._service_patcher = KubernetesServicePatch(self, external_ports)
        # Provide ability for Tempo to be scraped by Prometheus using prometheus_scrape
        self._scraping = MetricsEndpointProvider(
            self,
            relation_name="metrics-endpoint",
            jobs=[{"static_configs": [{"targets": [f"*:{tempo.tempo_http_server_port}"]}]}],
        )
        # Enable log forwarding for Loki and other charms that implement loki_push_api
        self._logging = LogProxyConsumer(
            self, relation_name="logging", log_files=[self.tempo.log_path], container_name="tempo"
        )
        self._grafana_dashboards = GrafanaDashboardProvider(
            self, relation_name="grafana-dashboard"
        )
        # Enable profiling over a relation with Parca
        # self._profiling = ProfilingEndpointProvider(
        #     self, jobs=[{"static_configs": [{"targets": ["*:4080"]}]}]
        # )

<<<<<<< HEAD
        self._tracing = TracingEndpointProvider(
            self,
            host=self.hostname,
            external_url=self._external_url,
            internal_scheme="https" if self.cert_handler.enabled else "http",
=======
        self._ingress = TraefikRouteRequirer(self, self.model.get_relation("ingress"), "ingress")  # type: ignore
        self._tracing = TracingEndpointProvider(
            # TODO set internal_scheme based on whether TLS is enabled
            self,
            host=self.tempo.host,
            external_url=self._ingress.external_host,
            internal_scheme="http",
>>>>>>> 228848bb
        )

        self.framework.observe(
            self.on["ingress"].relation_created, self._on_ingress_relation_created
        )
        self.framework.observe(
            self.on["ingress"].relation_joined, self._on_ingress_relation_joined
        )
        self.framework.observe(self.on.leader_elected, self._on_leader_elected)
<<<<<<< HEAD
        self.framework.observe(self.ingress.on.ready, self._on_ingress_ready)
=======
        self.framework.observe(self._ingress.on.ready, self._on_ingress_ready)
>>>>>>> 228848bb

        self.framework.observe(self.on.tempo_pebble_ready, self._on_tempo_pebble_ready)
        self.framework.observe(
            self.on.tempo_pebble_custom_notice, self._on_tempo_pebble_custom_notice
        )
        self.framework.observe(self.on.update_status, self._on_update_status)
        self.framework.observe(self._tracing.on.request, self._on_tracing_request)
        self.framework.observe(self.on.tracing_relation_created, self._on_tracing_relation_created)
        self.framework.observe(self.on.tracing_relation_joined, self._on_tracing_relation_joined)
        self.framework.observe(self.on.tracing_relation_changed, self._on_tracing_relation_changed)
        self.framework.observe(self.on.collect_unit_status, self._on_collect_unit_status)
        self.framework.observe(self.on.list_receivers_action, self._on_list_receivers_action)
        self.framework.observe(self.cert_handler.on.cert_changed, self._on_cert_handler_changed)

    @property
    def _external_http_server_url(self) -> str:
        """External url of the http(s) server"""
        return f"{self._external_url}:{self.tempo.tempo_http_server_port}"

    @property
    def _external_url(self) -> str:
        """Return the external url."""
        if self.ingress.is_ready():
            ingress_url = f"{self.ingress.scheme}://{self.ingress.external_host}"
            logger.debug("This unit's ingress URL: %s", ingress_url)
            return ingress_url

        # If we do not have an ingress, then use the pod hostname.
        # The reason to prefer this over the pod name (which is the actual
        # hostname visible from the pod) or a K8s service, is that those
        # are routable virtually exclusively inside the cluster (as they rely)
        # on the cluster's DNS service, while the ip address is _sometimes_
        # routable from the outside, e.g., when deploying on MicroK8s on Linux.
        scheme = "https" if self.tls_available else "http"
        return f"{scheme}://{self.hostname}"

    @property
    def tls_available(self) -> bool:
        return (
                self.cert_handler.enabled
                and (self.cert_handler.server_cert is not None)
                and (self.cert_handler.private_key is not None)
                and (self.cert_handler.ca_cert is not None)
        )

    def _on_cert_handler_changed(self, _):
        was_ready = self.tempo.tls_ready

        if self.tls_available:
            logger.debug("enabling TLS")
            self.tempo.configure_tls(
                cert=self.cert_handler.server_cert,
                key=self.cert_handler.private_key,
                ca=self.cert_handler.ca_cert,
            )
        else:
            logger.debug("disabling TLS")
            self.tempo.clear_tls_config()

        if was_ready != self.tempo.tls_ready:
            # tls readiness change means config change.
            self.tempo.update_config(self._requested_receivers())
            self.tempo.restart()

        # sync the server cert with the charm container.
        # technically, because of charm tracing, this will be called first thing on each event
        self._update_server_cert()

    def _is_legacy_v1_relation(self, relation):
        if self._tracing.is_v2(relation):
            return False

        juju_keys = {"egress-subnets", "ingress-address", "private-address"}
        # v1 relations are expected to have no data at all (excluding juju keys)
        if relation.data[relation.app] or any(
                set(relation.data[u]).difference(juju_keys) for u in relation.units
        ):
            return False

        return True

    def _configure_ingress(self, _) -> None:
        """Make sure the traefik route and tracing relation data are up to date."""
        if not self.unit.is_leader():
            return

<<<<<<< HEAD
        if self.ingress.is_ready():
            self.ingress.submit_to_traefik(
                self._ingress_config, static=self._static_ingress_config
            )
            if self.ingress.external_host:
=======
        if self._ingress.is_ready():
            self._ingress.submit_to_traefik(
                self._ingress_config, static=self._static_ingress_config
            )
            if self._ingress.external_host:
>>>>>>> 228848bb
                self._update_tracing_v1_relations()
                self._update_tracing_v2_relations()

    @property
    def legacy_v1_relations(self):
        """List of relations using the v1 legacy protocol."""
        return [r for r in self.model.relations["tracing"] if self._is_legacy_v1_relation(r)]

    def _on_tracing_request(self, e: RequestEvent):
        """Handle a remote requesting a tracing endpoint."""
        logger.debug(f"received tracing request from {e.relation.app}: {e.requested_receivers}")
        self._update_tracing_v2_relations()

    def _on_tracing_relation_created(self, e: RelationEvent):
        if not self._tracing.is_v2(e.relation):
            self._publish_v1_data(e.relation)
            # if this is the first legacy relation we get, we need to update ALL other relations
            # as we might need to add all legacy protocols to the mix
            self._update_tracing_v2_relations()

    def _on_tracing_relation_joined(self, e: RelationEvent):
        if not self._tracing.is_v2(e.relation):
            self._publish_v1_data(e.relation)

    def _on_tracing_relation_changed(self, e: RelationEvent):
        if not self._tracing.is_v2(e.relation):
            self._publish_v1_data(e.relation)

    def _on_ingress_relation_created(self, e: RelationEvent):
        self._configure_ingress(e)

    def _on_ingress_relation_joined(self, e: RelationEvent):
        self._configure_ingress(e)

    def _on_leader_elected(self, e: HookEvent):
        # as traefik_route goes through app data, we need to take lead of traefik_route if our leader dies.
        self._configure_ingress(e)

    def _update_tracing_v1_relations(self):
        for relation in self.model.relations[self._tracing._relation_name]:
            if not self._tracing.is_v2(relation):
                self._publish_v1_data(relation)

    def _publish_v1_data(self, relation: Relation):
        # we have a relation event; it might be caught by the v2 requirer
        # wrapper and turned into a `request` event, but also maybe not because
        # the remote isn't talking v2

        if not self._is_legacy_v1_relation(relation):
            logger.error(f"relation {relation} is not tracing v1. Skipping...")
            return

        logger.debug(f"updating legacy v1 relation {relation}")
        # in v1, 'receiver' was called 'ingester'.
        receivers = [
            tracing_v1.Ingester(protocol=p, port=self.tempo.receiver_ports[p])
            for p in LEGACY_RECEIVER_PROTOCOLS
        ]
        tracing_v1.TracingProviderAppData(host=self.hostname, ingesters=receivers).dump(
            relation.data[self.app]
        )

    def _update_tracing_v2_relations(self):
        tracing_relations = self.model.relations["tracing"]
        if not tracing_relations:
            # todo: set waiting status and configure tempo to run without receivers if possible,
            #  else perhaps postpone starting the workload at all.
            logger.warning("no tracing relations: Tempo has no receivers configured.")
            return

        requested_receivers = self._requested_receivers()
        # publish requested protocols to all v2 relations
        self._tracing.publish_receivers(
            [(p, self.tempo.receiver_ports[p]) for p in requested_receivers]
        )

        self._restart_if_receivers_changed(requested_receivers)

    def _restart_if_receivers_changed(self, requested_receivers):
        # if the receivers have changed, we need to reconfigure tempo
        self.unit.status = MaintenanceStatus("reconfiguring Tempo...")
        updated = self.tempo.update_config(requested_receivers)
        if not updated:
            logger.debug("Config not updated; skipping tempo restart")
        if updated:
            restarted = self.tempo.restart()
            if not restarted:
                # assume that this will be handled at the next pebble-ready
                logger.debug("Cannot reconfigure/restart tempo at this time.")

    def _requested_receivers(self) -> Tuple[ReceiverProtocol, ...]:
        """List what receivers we should activate, based on the active tracing relations."""
        # we start with the sum of the requested endpoints from the v2 requirers
        requested_protocols = set(self._tracing.requested_protocols())

        # if we have any v0/v1 requirer, we'll need to activate all supported legacy endpoints
        # and publish them too (only to v1 requirers).
        if self.legacy_v1_relations:
            requested_protocols.update(LEGACY_RECEIVER_PROTOCOLS)

        # and publish only those we support
        requested_receivers = requested_protocols.intersection(set(self.tempo.receiver_ports))
        requested_receivers.update(self.tempo.enabled_receivers)
        return tuple(requested_receivers)

    def _on_tempo_pebble_custom_notice(self, event: PebbleNoticeEvent):
        if event.notice.key == self.tempo.tempo_ready_notice_key:
            logger.debug("pebble api reports ready")
            # collect-unit-status should do the rest.
            self.tempo.container.stop("tempo-ready")

    def _on_tempo_pebble_ready(self, event: WorkloadEvent):
        if not self.tempo.container.can_connect():
            logger.warning("container not ready, cannot configure; will retry soon")
            return event.defer()

        self.tempo.update_config(self._requested_receivers())
        self.tempo.plan()

        self.unit.set_workload_version(self.version)
        self.unit.status = ActiveStatus()

    def _on_update_status(self, _):
        """Update the status of the application."""
        self.unit.set_workload_version(self.version)

    def _on_ingress_ready(self, _event):
        # whenever there's a change in ingress, we need to update all tracing relations
        self._update_tracing_v1_relations()
        self._update_tracing_v2_relations()

    def _on_ingress_revoked(self, _event):
        # whenever there's a change in ingress, we need to update all tracing relations
        self._update_tracing_v1_relations()
        self._update_tracing_v2_relations()

    @property
    def version(self) -> str:
        """Reports the current Tempo version."""
        container = self.unit.get_container("tempo")
        if container.can_connect() and container.get_services("tempo"):
            try:
                return self._get_version() or ""
            # Catching Exception is not ideal, but we don't care much for the error here, and just
            # default to setting a blank version since there isn't much the admin can do!
            except Exception as e:
                logger.warning("unable to get version from API: %s", str(e))
                logger.debug(e, exc_info=True)
                return ""
        return ""

    def _get_version(self) -> Optional[str]:
        """Fetch the version from the running workload using the Tempo CLI.

        Helper function.
        """
        container = self.unit.get_container("tempo")
        proc = container.exec(["/tempo", "-version"])
        out, err = proc.wait_output()

        # example output:
        # / # /tempo --version
        # tempo, version  (branch: HEAD, revision: fd5743d5d)
        #   build user:
        #   build date:
        #   go version:       go1.18.5
        #   platform:         linux/amd64

        if version_head := re.search(r"tempo, version (.*) \(branch: (.*), revision: (.*)\)", out):
            v_head, b_head, r_head = version_head.groups()
            version = f"{v_head}:{b_head}/{r_head}"
        elif version_headless := re.search(r"tempo, version (\S+)", out):
            version = version_headless.groups()[0]
        else:
            logger.warning(
                f"unable to determine tempo workload version: output {out} "
                f"does not match any known pattern"
            )
            return
        return version

    def server_cert(self):
        """For charm tracing."""
        self._update_server_cert()
        return self.tempo.server_cert_path

    def _update_server_cert(self):
        """Server certificate for charm tracing tls, if tls is enabled."""
        server_cert = Path(self.tempo.server_cert_path)
        if self.tls_available:
            if not server_cert.exists():
                server_cert.parent.mkdir(parents=True, exist_ok=True)
                server_cert.write_text(self.cert_handler.server_cert)
        else:  # tls unavailable: delete local cert
            server_cert.unlink(missing_ok=True)

    def tempo_otlp_http_endpoint(self) -> Optional[str]:
        """Endpoint at which the charm tracing information will be forwarded."""
        # the charm container and the tempo workload container have apparently the same
        # IP, so we can talk to tempo at localhost.
        if self.tempo.is_ready():
            s = "s" if self.tls_available else ""
            return f"http{s}://localhost:{self.tempo.receiver_ports['otlp_http']}"

        return None

    def _on_collect_unit_status(self, e: CollectStatusEvent):
        if not self.tempo.container.can_connect():
            e.add_status(WaitingStatus("Tempo container not ready"))
        if not self.tempo.is_ready():
            e.add_status(WaitingStatus("Tempo API not ready just yet..."))

        e.add_status(ActiveStatus())

    @property
    def hostname(self) -> str:
        """Unit's hostname."""
        return socket.getfqdn()

    def _on_list_receivers_action(self, event: ops.ActionEvent):
        res = {}
        for receiver in self._requested_receivers():
            res[
                receiver.replace("_", "-")
<<<<<<< HEAD
            ] = f"{self.ingress.external_host or self.tempo.url}/{receiver}"
=======
            ] = f"{self._ingress.external_host or self.tempo.url}/{receiver}"
>>>>>>> 228848bb
        event.set_results(res)

    @property
    def _static_ingress_config(self) -> dict:
        entry_points = {}
        for protocol, port in self.tempo.all_ports.items():
            sanitized_protocol = protocol.replace("_", "-")
            entry_points[sanitized_protocol] = {"address": f":{port}"}

        return {"entryPoints": entry_points}

    @property
    def _ingress_config(self) -> dict:
        """Build a raw ingress configuration for Traefik."""
        tcp_routers = {}
        tcp_services = {}
        http_routers = {}
        http_services = {}
        for protocol, port in self.tempo.all_ports.items():
            sanitized_protocol = protocol.replace("_", "-")
            if sanitized_protocol.endswith("grpc"):
                # grpc handling
                tcp_routers[
                    f"juju-{self.model.name}-{self.model.app.name}-{sanitized_protocol}"
                ] = {
                    "entryPoints": [sanitized_protocol],
                    "service": f"juju-{self.model.name}-{self.model.app.name}-service-{sanitized_protocol}",
                    # TODO better matcher
                    "rule": "ClientIP(`0.0.0.0/0`)",
                }
                tcp_services[
                    f"juju-{self.model.name}-{self.model.app.name}-service-{sanitized_protocol}"
                ] = {"loadBalancer": {"servers": [{"address": f"{self.hostname}:{port}"}]}}
            else:
                # it's a http protocol, so we use a http section of the dynamic configuration
                http_routers[
                    f"juju-{self.model.name}-{self.model.app.name}-{sanitized_protocol}"
                ] = {
                    "entryPoints": [sanitized_protocol],
                    "service": f"juju-{self.model.name}-{self.model.app.name}-service-{sanitized_protocol}",
                    # TODO better matcher
                    "rule": "ClientIP(`0.0.0.0/0`)",
                }
                http_services[
                    f"juju-{self.model.name}-{self.model.app.name}-service-{sanitized_protocol}"
                ] = {"loadBalancer": {"servers": [{"url": f"http://{self.hostname}:{port}"}]}}
        return {
            "tcp": {
                "routers": tcp_routers,
                "services": tcp_services,
            },
            "http": {
                "routers": http_routers,
                "services": http_services,
            },
        }


if __name__ == "__main__":  # pragma: nocover
    main(TempoCharm)<|MERGE_RESOLUTION|>--- conflicted
+++ resolved
@@ -36,8 +36,6 @@
     TracingEndpointProvider,
 )
 from charms.traefik_route_k8s.v0.traefik_route import TraefikRouteRequirer
-<<<<<<< HEAD
-=======
 from ops.charm import (
     CharmBase,
     CollectStatusEvent,
@@ -49,7 +47,6 @@
 from ops.main import main
 from ops.model import ActiveStatus, MaintenanceStatus, Relation, WaitingStatus
 
->>>>>>> 228848bb
 from tempo import Tempo
 
 logger = logging.getLogger(__name__)
@@ -120,21 +117,12 @@
         #     self, jobs=[{"static_configs": [{"targets": ["*:4080"]}]}]
         # )
 
-<<<<<<< HEAD
-        self._tracing = TracingEndpointProvider(
+        self.ingress = TraefikRouteRequirer(self, self.model.get_relation("ingress"), "ingress")  # type: ignore
+        self.tracing = TracingEndpointProvider(
             self,
             host=self.hostname,
             external_url=self._external_url,
             internal_scheme="https" if self.cert_handler.enabled else "http",
-=======
-        self._ingress = TraefikRouteRequirer(self, self.model.get_relation("ingress"), "ingress")  # type: ignore
-        self._tracing = TracingEndpointProvider(
-            # TODO set internal_scheme based on whether TLS is enabled
-            self,
-            host=self.tempo.host,
-            external_url=self._ingress.external_host,
-            internal_scheme="http",
->>>>>>> 228848bb
         )
 
         self.framework.observe(
@@ -144,18 +132,14 @@
             self.on["ingress"].relation_joined, self._on_ingress_relation_joined
         )
         self.framework.observe(self.on.leader_elected, self._on_leader_elected)
-<<<<<<< HEAD
         self.framework.observe(self.ingress.on.ready, self._on_ingress_ready)
-=======
-        self.framework.observe(self._ingress.on.ready, self._on_ingress_ready)
->>>>>>> 228848bb
 
         self.framework.observe(self.on.tempo_pebble_ready, self._on_tempo_pebble_ready)
         self.framework.observe(
             self.on.tempo_pebble_custom_notice, self._on_tempo_pebble_custom_notice
         )
         self.framework.observe(self.on.update_status, self._on_update_status)
-        self.framework.observe(self._tracing.on.request, self._on_tracing_request)
+        self.framework.observe(self.tracing.on.request, self._on_tracing_request)
         self.framework.observe(self.on.tracing_relation_created, self._on_tracing_relation_created)
         self.framework.observe(self.on.tracing_relation_joined, self._on_tracing_relation_joined)
         self.framework.observe(self.on.tracing_relation_changed, self._on_tracing_relation_changed)
@@ -229,27 +213,6 @@
             return False
 
         return True
-
-    def _configure_ingress(self, _) -> None:
-        """Make sure the traefik route and tracing relation data are up to date."""
-        if not self.unit.is_leader():
-            return
-
-<<<<<<< HEAD
-        if self.ingress.is_ready():
-            self.ingress.submit_to_traefik(
-                self._ingress_config, static=self._static_ingress_config
-            )
-            if self.ingress.external_host:
-=======
-        if self._ingress.is_ready():
-            self._ingress.submit_to_traefik(
-                self._ingress_config, static=self._static_ingress_config
-            )
-            if self._ingress.external_host:
->>>>>>> 228848bb
-                self._update_tracing_v1_relations()
-                self._update_tracing_v2_relations()
 
     @property
     def legacy_v1_relations(self):
@@ -341,7 +304,7 @@
     def _requested_receivers(self) -> Tuple[ReceiverProtocol, ...]:
         """List what receivers we should activate, based on the active tracing relations."""
         # we start with the sum of the requested endpoints from the v2 requirers
-        requested_protocols = set(self._tracing.requested_protocols())
+        requested_protocols = set(self.tracing.requested_protocols())
 
         # if we have any v0/v1 requirer, we'll need to activate all supported legacy endpoints
         # and publish them too (only to v1 requirers).
@@ -472,11 +435,7 @@
         for receiver in self._requested_receivers():
             res[
                 receiver.replace("_", "-")
-<<<<<<< HEAD
             ] = f"{self.ingress.external_host or self.tempo.url}/{receiver}"
-=======
-            ] = f"{self._ingress.external_host or self.tempo.url}/{receiver}"
->>>>>>> 228848bb
         event.set_results(res)
 
     @property

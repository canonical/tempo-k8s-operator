--- conflicted
+++ resolved
@@ -8,8 +8,8 @@
 import re
 import socket
 from pathlib import Path
-<<<<<<< HEAD
 from typing import Optional, Tuple, Dict, List
+from typing import Optional, Set, Tuple
 
 import ops
 from ops.charm import (
@@ -22,11 +22,7 @@
 from ops.main import main
 from ops.model import ActiveStatus, BlockedStatus, MaintenanceStatus, WaitingStatus, Relation
 
-=======
-from typing import Optional, Set, Tuple
-
-import ops
->>>>>>> 0ab12b4e
+from charms.data_platform_libs.v0.s3 import S3Requirer
 from charms.data_platform_libs.v0.s3 import S3Requirer
 from charms.grafana_k8s.v0.grafana_dashboard import GrafanaDashboardProvider
 from charms.grafana_k8s.v0.grafana_source import GrafanaSourceProvider
@@ -41,9 +37,7 @@
     TracingEndpointProvider,
 )
 from charms.traefik_route_k8s.v0.traefik_route import TraefikRouteRequirer
-<<<<<<< HEAD
 from coordinator import TempoCoordinator
-=======
 from ops.charm import (
     CharmBase,
     CollectStatusEvent,
@@ -54,7 +48,6 @@
 from ops.main import main
 from ops.model import ActiveStatus, BlockedStatus, MaintenanceStatus, WaitingStatus
 
->>>>>>> 0ab12b4e
 from tempo import Tempo
 from tempo_cluster import TempoClusterProvider
 
@@ -122,35 +115,12 @@
         )
 
         self.tracing = TracingEndpointProvider(self, external_url=self._external_url)
-
-<<<<<<< HEAD
         self._inconsistencies = self.coordinator.get_deployment_inconsistencies(
             clustered=self.is_clustered,
             scaled=self.is_scaled,
             has_workers=self.tempo_cluster.has_workers,
             is_worker_node=self.is_worker_node,
             has_s3=self.is_s3_ready
-=======
-        if not self.is_consistent():
-            logger.error(
-                f"Inconsistent deployment. {self.unit.name} will be shutting down. "
-                "This likely means you need to add an s3 integration. "
-                "This charm will be unresponsive and refuse to handle any event until "
-                "the situation is resolved by the cloud admin, to avoid data loss."
-            )
-            self.framework.observe(self.on.collect_unit_status, self._on_collect_unit_status)
-
-            if self.tempo.is_tempo_service_defined:
-                self.tempo.shutdown()
-
-            return  # refuse to handle any other event as we can't possibly know what to do.
-
-        self.framework.observe(
-            self.on["ingress"].relation_created, self._on_ingress_relation_created
-        )
-        self.framework.observe(
-            self.on["ingress"].relation_joined, self._on_ingress_relation_joined
->>>>>>> 0ab12b4e
         )
         self._is_consistent = not self._inconsistencies
 
@@ -168,18 +138,32 @@
 
             return  # refuse to handle any other event as we can't possibly know what to do.
 
+        self.framework.observe(
+            self.on["ingress"].relation_created, self._on_ingress_relation_created
+
+        if not self._is_consistent:
+            logger.error(
+                f"Inconsistent deployment. {self.unit.name} will be shutting down. "
+                "This likely means you need to add an s3 integration. "
+                "This charm will be unresponsive and refuse to handle any event until "
+                "the situation is resolved by the cloud admin, to avoid data loss."
+            )
+            self.framework.observe(self.on.collect_unit_status, self._on_collect_unit_status)
+
+            if self.tempo.is_tempo_service_defined:
+                self.tempo.shutdown()
+
+            return  # refuse to handle any other event as we can't possibly know what to do.
+
         # lifecycle
         self.framework.observe(self.on.leader_elected, self._on_leader_elected)
         self.framework.observe(self.on.leader_settings_changed, self._on_leader_settings_changed)
-<<<<<<< HEAD
         self.framework.observe(self.on.update_status, self._on_update_status)
         self.framework.observe(self.on.collect_unit_status, self._on_collect_unit_status)
         self.framework.observe(self.on.config_changed, self._on_config_changed)
         self.framework.observe(self.on.list_receivers_action, self._on_list_receivers_action)
 
         # ingress
-=======
->>>>>>> 0ab12b4e
         self.framework.observe(self.ingress.on.ready, self._on_ingress_ready)
 
         # workload
@@ -187,21 +171,14 @@
         self.framework.observe(
             self.on.tempo_pebble_custom_notice, self._on_tempo_pebble_custom_notice
         )
-<<<<<<< HEAD
 
         # s3
-=======
-        self.framework.observe(self.on.update_status, self._on_update_status)
->>>>>>> 0ab12b4e
         self.framework.observe(
             self.s3_requirer.on.credentials_changed, self._on_s3_credentials_changed
         )
         self.framework.observe(self.s3_requirer.on.credentials_gone, self._on_s3_credentials_gone)
-<<<<<<< HEAD
 
         # tracing
-=======
->>>>>>> 0ab12b4e
         self.framework.observe(self.tracing.on.request, self._on_tracing_request)
         self.framework.observe(self.tracing.on.broken, self._on_tracing_broken)
         self.framework.observe(
@@ -297,29 +274,18 @@
             return None
         s3_config = self.s3_requirer.get_s3_connection_info()
         if (
-<<<<<<< HEAD
                 s3_config
                 and "bucket" in s3_config
                 and "endpoint" in s3_config
                 and "access-key" in s3_config
                 and "secret-key" in s3_config
-=======
-            s3_config
-            and "bucket" in s3_config
-            and "endpoint" in s3_config
-            and "access-key" in s3_config
-            and "secret-key" in s3_config
->>>>>>> 0ab12b4e
         ):
             return s3_config
         return None
 
-<<<<<<< HEAD
     ##################
     # EVENT HANDLERS #
     ##################
-=======
->>>>>>> 0ab12b4e
     def _on_tracing_broken(self, _):
         """Update tracing relations' databags once one relation is removed."""
         self._update_tracing_relations()
@@ -340,11 +306,7 @@
 
         if was_ready != self.tempo.tls_ready:
             # tls readiness change means config change.
-<<<<<<< HEAD
-            self.tempo.update_config(self._requested_receivers(), self._s3_config)
-=======
             self._update_tempo_config()
->>>>>>> 0ab12b4e
             # sync scheme change with traefik and related consumers
             self._configure_ingress()
 
@@ -358,10 +320,9 @@
         # update relations to reflect the new certificate
         self._update_tracing_relations()
 
-<<<<<<< HEAD
         # notify the cluster
         self._update_tempo_cluster()
-=======
+
     def _configure_ingress(self) -> None:
         """Make sure the traefik route and tracing relation data are up-to-date."""
         if not self.unit.is_leader():
@@ -373,14 +334,12 @@
             )
             if self.ingress.external_host:
                 self._update_tracing_relations()
->>>>>>> 0ab12b4e
 
     def _on_tracing_request(self, e: RequestEvent):
         """Handle a remote requesting a tracing endpoint."""
         logger.debug(f"received tracing request from {e.relation.app}: {e.requested_receivers}")
         self._update_tracing_relations()
 
-<<<<<<< HEAD
     def _on_tempo_cluster_changed(self, _: RelationEvent):
         self._update_tempo_cluster()
 
@@ -396,20 +355,6 @@
                 "Losing leadership without s3. " "This unit will soon be in an inconsistent state."
             )
 
-=======
-    def _on_ingress_relation_created(self, _: RelationEvent):
-        self._configure_ingress()
-
-    def _on_ingress_relation_joined(self, _: RelationEvent):
-        self._configure_ingress()
-
-    def _on_leader_settings_changed(self, _: ops.LeaderSettingsChangedEvent):
-        if not self._is_s3_ready():
-            logger.error(
-                "Losing leadership without s3. " "This unit will soon be in an inconsistent state."
-            )
-
->>>>>>> 0ab12b4e
     def _on_leader_elected(self, _: ops.LeaderElectedEvent):
         # as traefik_route goes through app data, we need to take lead of traefik_route if our leader dies.
         self._configure_ingress()
@@ -423,31 +368,19 @@
     def _on_s3_changed(self):
         could_scale_before = self.tempo.can_scale()
 
-<<<<<<< HEAD
-        s3_config = self._s3_config
-        self.tempo.update_config(self._requested_receivers(), s3_config)
-=======
         self._update_tempo_config()
->>>>>>> 0ab12b4e
 
         can_scale_now = self.tempo.can_scale()
         # if we had s3, and we don't anymore, we need to replan from 'scaling-monolithic' to 'all'
         # if we didn't have s3, and now we do, we can replan from 'all' to 'scaling-monolithic'
         if could_scale_before != can_scale_now:
-<<<<<<< HEAD
             if not self.tempo.is_tempo_service_defined:
                 # TODO: should we be deferring this to the next pebble-ready instead?
                 logger.debug("tempo was not running! Starting it now")
-
             self.tempo.plan()
 
         self._update_tempo_cluster()
-=======
-            if self.tempo.is_tempo_service_defined:
-                self.tempo.plan()
-            else:
-                # assume that this will be handled at the next pebble-ready
-                logger.debug("Cannot reconfigure/restart tempo at this time.")
+
 
     def _on_tempo_peers_relation_created(self, event: ops.RelationCreatedEvent):
         if self._local_ip:
@@ -479,7 +412,6 @@
         if binding and binding._relation_id:
             return str(binding.network.bind_address)
         return None
->>>>>>> 0ab12b4e
 
     def _on_config_changed(self, _):
         # check if certificate files haven't disappeared and recreate them if needed
@@ -596,19 +528,12 @@
 
         self._restart_if_receivers_changed()
 
-<<<<<<< HEAD
         self._update_tempo_cluster()
 
     def _restart_if_receivers_changed(self, requested_receivers):
         # if the receivers have changed, we need to reconfigure tempo
         self.unit.status = MaintenanceStatus("reconfiguring Tempo...")
-        updated = self.tempo.update_config(requested_receivers, self._s3_config)
-=======
-    def _restart_if_receivers_changed(self):
-        # if the receivers have changed, we need to reconfigure tempo
-        self.unit.status = MaintenanceStatus("reconfiguring Tempo...")
         updated = self._update_tempo_config()
->>>>>>> 0ab12b4e
         if not updated:
             logger.debug("Config not updated; skipping tempo restart")
         if updated:
@@ -627,38 +552,6 @@
         requested_receivers.update(self.tempo.enabled_receivers)
         return tuple(requested_receivers)
 
-<<<<<<< HEAD
-=======
-    def _on_tempo_pebble_custom_notice(self, event: PebbleNoticeEvent):
-        if event.notice.key == self.tempo.tempo_ready_notice_key:
-            logger.debug("pebble api reports ready")
-            # collect-unit-status should do the rest.
-            self.tempo.container.stop("tempo-ready")
-
-    def _on_tempo_pebble_ready(self, event: WorkloadEvent):
-        if not self.tempo.container.can_connect():
-            logger.warning("container not ready, cannot configure; will retry soon")
-            return event.defer()
-
-        self._update_tempo_config()
-        self.tempo.plan()
-
-        self.unit.set_workload_version(self.version)
-        self.unit.status = ActiveStatus()
-
-    def _on_update_status(self, _):
-        """Update the status of the application."""
-        self.unit.set_workload_version(self.version)
-
-    def _on_ingress_ready(self, _event):
-        # whenever there's a change in ingress, we need to update all tracing relations
-        self._update_tracing_relations()
-
-    def _on_ingress_revoked(self, _event):
-        # whenever there's a change in ingress, we need to update all tracing relations
-        self._update_tracing_relations()
-
->>>>>>> 0ab12b4e
     @property
     def version(self) -> str:
         """Reports the current Tempo version."""
@@ -729,18 +622,6 @@
 
         return None
 
-<<<<<<< HEAD
-=======
-    def is_scaled(self) -> bool:
-        """Check whether Tempo is deployed with scale > 1."""
-        # TODO write ADR for deployment model: tempo-k8s monolithic + scalable monolithic + coordinator
-        relation = self.model.get_relation("tempo-peers")
-        if not relation:
-            return False
-
-        # self is not included in relation.units
-        return bool(relation.units)
-
     def peers(self) -> Optional[Set[ops.model.Unit]]:
         relation = self.model.get_relation("tempo-peers")
         if not relation:
@@ -749,30 +630,10 @@
         # self is not included in relation.units
         return relation.units
 
-    def is_consistent(self):
-        """Check deployment consistency."""
-        if self.is_scaled() and not self._is_s3_ready():
-            return False
-        return True
 
     def _is_s3_ready(self) -> bool:
         return bool(self._s3_config)
 
-    def _on_collect_unit_status(self, e: CollectStatusEvent):
-        if not self.is_consistent():
-            e.add_status(
-                BlockedStatus(
-                    "Unit *disabled*. Cannot scale Tempo without adding an s3 integration."
-                )
-            )
-        if not self.tempo.container.can_connect():
-            e.add_status(WaitingStatus("Tempo container not ready"))
-        if not self.tempo.is_ready():
-            e.add_status(WaitingStatus("Tempo API not ready just yet..."))
-
-        e.add_status(ActiveStatus())
-
->>>>>>> 0ab12b4e
     @property
     def loki_endpoints_by_unit(self) -> Dict[str, str]:
         """Loki endpoints from relation data in the format needed for Pebble log forwarding.

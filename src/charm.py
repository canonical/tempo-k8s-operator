--- conflicted
+++ resolved
@@ -33,9 +33,7 @@
     RequestEvent,
     TracingEndpointProvider,
 )
-<<<<<<< HEAD
 from charms.traefik_k8s.v2.ingress import IngressPerAppRequirer
-=======
 from charms.traefik_route_k8s.v0.traefik_route import TraefikRouteRequirer
 from ops.charm import (
     CharmBase,
@@ -49,7 +47,6 @@
 from ops.main import main
 from ops.model import ActiveStatus, MaintenanceStatus, Relation, WaitingStatus
 
->>>>>>> 9b0093c8
 from tempo import Tempo
 
 logger = logging.getLogger(__name__)
@@ -106,19 +103,10 @@
 
         # TODO:
         #  ingress route provisioning a separate TCP ingress for each receiver if GRPC doesn't work directly
-<<<<<<< HEAD
-        self._ingress = IngressPerAppRequirer(
-            self, port=self.tempo.tempo_http_server_port, strip_prefix=True
-        )
-
-        self._tracing = TracingEndpointProvider(
-            self, host=self.hostname, external_url=self._ingress.url
-=======
 
         self._ingress = TraefikRouteRequirer(self, self.model.get_relation("ingress"), "ingress")  # type: ignore
         self._tracing = TracingEndpointProvider(
             self, host=self.tempo.host, external_url=self._ingress.external_host
->>>>>>> 9b0093c8
         )
 
         self.framework.observe(self.on["ingress"].relation_joined, self._configure_ingress)

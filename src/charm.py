--- conflicted
+++ resolved
@@ -96,26 +96,15 @@
         self._grafana_dashboards = GrafanaDashboardProvider(
             self, relation_name="grafana-dashboard"
         )
-<<<<<<< HEAD
-=======
         # Enable profiling over a relation with Parca
         # self._profiling = ProfilingEndpointProvider(
         #     self, jobs=[{"static_configs": [{"targets": ["*:4080"]}]}]
         # )
->>>>>>> 26883eab
 
         self._tracing = TracingEndpointProvider(
             self, host=self.hostname, external_url=self.ingress.external_host
         )
 
-<<<<<<< HEAD
-        self.framework.observe(self.on["ingress"].relation_joined, self._configure_ingress)
-        self.framework.observe(self.on.leader_elected, self._configure_ingress)
-        self.framework.observe(self.on.config_changed, self._configure_ingress)
-        self.framework.observe(self.ingress.on.ready, self._on_ingress_ready)  # pyright: ignore
-        # TODO there's no revoked ingress action with traefik_route?
-        # self.framework.observe(self.ingress.on.revoked, self._on_ingress_revoked)
-=======
         self.framework.observe(
             self.on["ingress"].relation_created, self._on_ingress_relation_created
         )
@@ -124,7 +113,6 @@
         )
         self.framework.observe(self.on.leader_elected, self._on_leader_elected)
         self.framework.observe(self._ingress.on.ready, self._on_ingress_ready)
->>>>>>> 26883eab
 
         self.framework.observe(self.on.tempo_pebble_ready, self._on_tempo_pebble_ready)
         self.framework.observe(
@@ -205,22 +193,8 @@
         if not self.unit.is_leader():
             return
 
-<<<<<<< HEAD
-        # If it's a RelationJoinedEvent, set it in the ingress object
-        if isinstance(event, RelationJoinedEvent):
-            self.ingress._relation = event.relation
-
-        # No matter what, check readiness -- this blindly checks whether `ingress._relation` is not
-        # None, so it overlaps a little with the above, but works as expected on leader elections
-        # and config-change
-        if self.ingress.is_ready():
-            self._update_tracing_v1_relations()
-            self._update_tracing_v2_relations()
-            self.ingress.submit_to_traefik(
-=======
         if self._ingress.is_ready():
             self._ingress.submit_to_traefik(
->>>>>>> 26883eab
                 self._ingress_config, static=self._static_ingress_config
             )
             self._update_tracing_v1_relations()
@@ -454,11 +428,7 @@
         for receiver in self._requested_receivers():
             res[
                 receiver.replace("_", "-")
-<<<<<<< HEAD
             ] = f"{self.ingress.external_host or self.tempo.url}/{receiver}"
-=======
-            ] = f"{self._ingress.external_host or self.tempo.url}/{receiver}"
->>>>>>> 26883eab
         event.set_results(res)
 
     @property
@@ -516,21 +486,5 @@
             },
         }
 
-<<<<<<< HEAD
-=======
-    def _update_cert_path(self):
-        """Ensure that certhandler's client cert is in sync with what is on disk."""
-        server_cert_path = Path(self.tempo.server_cert_path)
-        if cert := self.cert_handler.server_cert:
-            if not server_cert_path.exists():
-                server_cert_path.parent.mkdir(parents=True, exist_ok=True)
-                server_cert_path.write_text(cert)
-            return server_cert_path
-        else:
-            if server_cert_path.exists():
-                server_cert_path.unlink()
-            return None
->>>>>>> 26883eab
-
 if __name__ == "__main__":  # pragma: nocover
     main(TempoCharm)
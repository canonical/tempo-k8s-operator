#!/usr/bin/env python3
# Copyright 2022 pietro
# See LICENSE file for licensing details.

import logging
from pathlib import Path
from typing import List, Optional

<<<<<<< HEAD
import opentelemetry
from charms.prometheus_k8s.v0.prometheus_scrape import MetricsEndpointProvider
from charms.tempo_k8s.v0.charm_instrumentation import trace_charm
from charms.tempo_k8s.v0.tempo_scrape import TracingEndpointProvider
=======
from charms.prometheus_k8s.v0.prometheus_scrape import MetricsEndpointProvider
from charms.tempo.v0.tempo_scrape import TracingEndpointProvider
>>>>>>> 4688b0e5
from ops.charm import CharmBase, PebbleReadyEvent
from ops.main import main
from ops.model import (
    ActiveStatus,
    Container,
    MaintenanceStatus,
    Relation,
    WaitingStatus,
)
from ops.pebble import Layer

logger = logging.getLogger(__name__)
TRACING_APP_NAME = "TempoTesterCharm"


@trace_charm(tempo_endpoint="tempo", service_name=TRACING_APP_NAME)
class TempoTesterCharm(CharmBase):
    """Charm the service."""

    _layer_name = _service_name = "tester"
    _container_name = "workload"
    _peer_relation_name = "replicas"
    _address_name = "private-address-ip"

    def __init__(self, *args):
        super().__init__(*args)

        self.container: Container = self.unit.get_container(self._container_name)

        self.metrics = MetricsEndpointProvider(self)
        self.tracing = TracingEndpointProvider(self)
        # Core lifecycle events
        self.framework.observe(self.on.config_changed, self._update)

        # Peer relation events
<<<<<<< HEAD
        self.framework.observe(self.on.update_status, self._update)
        self.framework.observe(self.on[self._peer_relation_name].relation_joined, self._update)
        self.framework.observe(self.on[self._peer_relation_name].relation_changed, self._update)
        self.framework.observe(self.tracing.on.endpoint_changed, self._update)

    @property
    def tempo(self) -> Optional[str]:
        return self.tracing.otlp_grpc_endpoint

    @property
    def tracer(self):
        return opentelemetry.trace.get_tracer(TRACING_APP_NAME)
=======
        self.framework.observe(self.on[self._peer_relation_name].relation_joined, self._update)
        self.framework.observe(self.on[self._peer_relation_name].relation_changed, self._update)
        self.framework.observe(self.tracing.on.endpoint_changed, self._update)
>>>>>>> 4688b0e5

    @property
    def peers(self) -> List[str]:
        return self._get_peer_addresses()

    def _on_tester_pebble_ready(self, e: PebbleReadyEvent):
        if e.workload.can_connect():
            self._setup_container(e.workload)
        else:
            self.unit.status = WaitingStatus("waiting for container connectivity...")
            return e.defer()
        self.unit.status = ActiveStatus("ready")

    def ensure_container_setup(self):
        container = self.container
        if container.list_files("/", pattern="webserver.py"):
            return
        self._setup_container(container)

    def _setup_container(self, container: Container):
        # copy the webserver file to the container. In a production environment,
        # the workload would typically be an OCI image. Here however we have a
        # 'bare' python container as base.
        self.unit.status = MaintenanceStatus("copying over webserver source")

<<<<<<< HEAD
        with self.tracer.start_as_current_span("container setup"):
            resources = Path(__file__).parent / "resources"
            webserver_source_path = resources / "webserver.py"
            logger.info(webserver_source_path)
            with open(webserver_source_path, "r") as webserver_source:
                logger.info("pushing webserver source...")
                container.push("/webserver.py", webserver_source)

        self.unit.status = MaintenanceStatus("installing software in workload container")
        with self.tracer.start_as_current_span("installing dependencies"):
            # we install the webserver dependencies; in a production environment, these
            # would typically be baked in the workload OCI image.
            webserver_dependencies_path = resources / "webserver-dependencies.txt"
            logger.info(webserver_dependencies_path)
            with open(webserver_dependencies_path, "r") as dependencies_file:
                dependencies = dependencies_file.read().split("\n")
                logger.info(f"installing webserver dependencies {dependencies}...")
                container.exec(["pip", "install", *dependencies]).wait()
=======
        resources = Path(__file__).parent / "resources"
        webserver_source_path = resources / "webserver.py"
        logger.info(webserver_source_path)
        with open(webserver_source_path, "r") as webserver_source:
            logger.info("pushing webserver source...")
            container.push("/webserver.py", webserver_source)

        self.unit.status = MaintenanceStatus("installing software in workload container")
        # we install the webserver dependencies; in a production environment, these
        # would typically be baked in the workload OCI image.
        webserver_dependencies_path = resources / "webserver-dependencies.txt"
        logger.info(webserver_dependencies_path)
        with open(webserver_dependencies_path, "r") as dependencies_file:
            dependencies = dependencies_file.read().split("\n")
            logger.info(f"installing webserver dependencies {dependencies}...")
            container.exec(["pip", "install", *dependencies]).wait()
>>>>>>> 4688b0e5

        self.unit.status = MaintenanceStatus("container ready")

    # Actual tester stuff
    def _tester_layer(self):
        """Returns a Pebble configuration layer for the tester runtime."""
        env = {
            "PORT": self.config["port"],
            "HOST": self.config["host"],
            "APP_NAME": self.app.name,
<<<<<<< HEAD
            "TEMPO_ENDPOINT": self.tempo or "",
=======
            "TEMPO_ENDPOINT": self.tracing.otlp_grpc_endpoint or "",
>>>>>>> 4688b0e5
        }
        logging.info(f"Initing pebdble layer with env: {str(env)}")

        if self.unit.name.split("/")[1] == "0":
            env["PEERS"] = peers = ";".join(self.peers)
            env["OVERLORD"] = "1"
            logging.info(f"Configuring overlord node; Peers: {peers}")

        return Layer(
            {
                "summary": "tester layer",
                "description": "pebble config layer for tester",
                "services": {
                    "tester": {
                        "override": "merge",
                        "summary": "tester service",
                        "command": "python webserver.py > webserver.log",
                        "startup": "enabled",
                        "environment": env,
                    }
                },
            }
        )

    # source: https://github.com/canonical/alertmanager-k8s-operator
    def _restart_service(self) -> bool:
        """Helper function for restarting the underlying service.
        Returns:
            True if restart succeeded; False otherwise.
        """
        logger.info("Restarting service %s", self._service_name)

        if not self.container.can_connect():
            logger.error("Cannot (re)start service: container is not ready.")
            return False

        # Check if service exists, to avoid ModelError from being raised when the service does
        # not exist,
        if not self.container.get_plan().services.get(self._service_name):
            logger.error("Cannot (re)start service: service does not (yet) exist.")
            return False

        logger.info(f"pebble env, {self.container.get_plan().services.get('tester').environment}")
<<<<<<< HEAD
        with self.tracer.start_as_current_span(f"restarting service {self._service_name}"):
            self.container.restart(self._service_name)
=======

        self.container.restart(self._service_name)
>>>>>>> 4688b0e5
        logger.info(f"restarted {self._service_name}")
        return True

    def _update_layer(self, restart: bool) -> bool:
        """Update service layer to reflect changes in peers (replicas).
        Args:
          restart: a flag indicating if the service should be restarted if a change was detected.
        Returns:
          True if anything changed; False otherwise
        """
        overlay = self._tester_layer()
        plan = self.container.get_plan()

        logger.info("updating layer")

        if self._service_name not in plan.services or overlay.services != plan.services:
            logger.info("container.add_layer")
            self.container.add_layer(self._layer_name, overlay, combine=True)

            service_exists = self.container.get_plan().services.get("tester", None) is not None
            if service_exists and restart:
                self._restart_service()

            return True

        return False

    @property
    def peer_relation(self) -> Relation:
        """Helper function for obtaining the peer relation object.
        Returns: peer relation object
        (NOTE: would return None if called too early, e.g. during install).
        """
        return self.model.get_relation(self._peer_relation_name)

    @property
    def private_address(self) -> Optional[str]:
        """Get the unit's ip address.
        Technically, receiving a "joined" event guarantees an IP address is available. If this is
        called beforehand, a None would be returned.
        When operating a single unit, no "joined" events are visible so obtaining an address is a
        matter of timing in that case.
        This function is still needed in Juju 2.9.5 because the "private-address" field in the
        data bag is being populated by the app IP instead of the unit IP.
        Also in Juju 2.9.5, ip address may be None even after RelationJoinedEvent, for which
        "ops.model.RelationDataError: relation data values must be strings" would be emitted.
        Returns:
          None if no IP is available (called before unit "joined"); unit's ip address otherwise
        """

        # if bind_address := check_output(["unit-get", "private-address"]).decode().strip()
        if bind_address := self.model.get_binding(self._peer_relation_name).network.bind_address:
            bind_address = str(bind_address)
        return bind_address

    def update_address_in_relation_data(self, relation):
        """stores this unit's private IP in the relation databag"""
        relation.data[self.unit].update({self._address_name: self.private_address})
        logger.info(f"stored {self.private_address} in relation databag")

    def _update(self, _):
        """Event handler for all things."""
        self.ensure_container_setup()

        logger.info("running _update")
        if not self.container.can_connect():
            self.unit.status = WaitingStatus("waiting for container connectivity...")
            return

        # Wait for IP address. IP address is needed for forming tester clusters
        # and for related apps' config.
        if not self.private_address:
            self.unit.status = MaintenanceStatus("waiting for IP address...")
            return

        # In the case of a single unit deployment, no 'RelationJoined' event is emitted, so
        # setting IP here.
        # Store private address in unit's peer relation data bucket. This is still needed because
        # the "private-address" field in the data bag is being populated incorrectly.
        # Also, ip address may still be None even after RelationJoinedEvent, for which
        # "ops.model.RelationDataError: relation data values must be strings" would be emitted.
        if peer_relation := self.peer_relation:
            self.update_address_in_relation_data(peer_relation)
        else:
            logger.info("no peer relation to configure")

        self._update_layer(restart=True)
        self.unit.status = ActiveStatus("ready")

    def _get_peer_addresses(self) -> List[str]:
        """Create a list of addresses of all peer units (all units excluding current).
        The returned addresses include the port number but do not include scheme (http).
        If a unit does not have an address, it will be omitted from the list.
        """
        addresses = []
        if pr := self.peer_relation:
            addresses = [
                f"{address}"
                for unit in pr.units
                # pr.units only holds peers (self.unit is not included)
                if (address := pr.data[unit].get(self._address_name))
            ]

        return addresses


if __name__ == "__main__":
    main(TempoTesterCharm)<|MERGE_RESOLUTION|>--- conflicted
+++ resolved
@@ -6,15 +6,13 @@
 from pathlib import Path
 from typing import List, Optional
 
-<<<<<<< HEAD
+from charms.prometheus_k8s.v0.prometheus_scrape import MetricsEndpointProvider
+from charms.tempo_k8s.v0.tempo_scrape import TracingEndpointProvider
+from ops.charm import CharmBase, PebbleReadyEvent
 import opentelemetry
 from charms.prometheus_k8s.v0.prometheus_scrape import MetricsEndpointProvider
 from charms.tempo_k8s.v0.charm_instrumentation import trace_charm
 from charms.tempo_k8s.v0.tempo_scrape import TracingEndpointProvider
-=======
-from charms.prometheus_k8s.v0.prometheus_scrape import MetricsEndpointProvider
-from charms.tempo.v0.tempo_scrape import TracingEndpointProvider
->>>>>>> 4688b0e5
 from ops.charm import CharmBase, PebbleReadyEvent
 from ops.main import main
 from ops.model import (
@@ -50,24 +48,18 @@
         self.framework.observe(self.on.config_changed, self._update)
 
         # Peer relation events
-<<<<<<< HEAD
-        self.framework.observe(self.on.update_status, self._update)
-        self.framework.observe(self.on[self._peer_relation_name].relation_joined, self._update)
-        self.framework.observe(self.on[self._peer_relation_name].relation_changed, self._update)
-        self.framework.observe(self.tracing.on.endpoint_changed, self._update)
-
-    @property
-    def tempo(self) -> Optional[str]:
-        return self.tracing.otlp_grpc_endpoint
-
-    @property
-    def tracer(self):
-        return opentelemetry.trace.get_tracer(TRACING_APP_NAME)
-=======
-        self.framework.observe(self.on[self._peer_relation_name].relation_joined, self._update)
-        self.framework.observe(self.on[self._peer_relation_name].relation_changed, self._update)
-        self.framework.observe(self.tracing.on.endpoint_changed, self._update)
->>>>>>> 4688b0e5
+        self.framework.observe(
+            self.on[self._peer_relation_name].relation_joined,
+            self._update
+        )
+        self.framework.observe(
+            self.on[self._peer_relation_name].relation_changed,
+            self._update
+        )
+        self.framework.observe(
+            self.tracing.on.endpoint_changed,
+            self._update
+        )
 
     @property
     def peers(self) -> List[str]:
@@ -93,43 +85,22 @@
         # 'bare' python container as base.
         self.unit.status = MaintenanceStatus("copying over webserver source")
 
-<<<<<<< HEAD
-        with self.tracer.start_as_current_span("container setup"):
-            resources = Path(__file__).parent / "resources"
-            webserver_source_path = resources / "webserver.py"
-            logger.info(webserver_source_path)
-            with open(webserver_source_path, "r") as webserver_source:
-                logger.info("pushing webserver source...")
-                container.push("/webserver.py", webserver_source)
-
-        self.unit.status = MaintenanceStatus("installing software in workload container")
-        with self.tracer.start_as_current_span("installing dependencies"):
-            # we install the webserver dependencies; in a production environment, these
-            # would typically be baked in the workload OCI image.
-            webserver_dependencies_path = resources / "webserver-dependencies.txt"
-            logger.info(webserver_dependencies_path)
-            with open(webserver_dependencies_path, "r") as dependencies_file:
-                dependencies = dependencies_file.read().split("\n")
-                logger.info(f"installing webserver dependencies {dependencies}...")
-                container.exec(["pip", "install", *dependencies]).wait()
-=======
-        resources = Path(__file__).parent / "resources"
-        webserver_source_path = resources / "webserver.py"
+        resources = Path(__file__).parent / 'resources'
+        webserver_source_path = resources / 'webserver.py'
         logger.info(webserver_source_path)
-        with open(webserver_source_path, "r") as webserver_source:
-            logger.info("pushing webserver source...")
-            container.push("/webserver.py", webserver_source)
-
-        self.unit.status = MaintenanceStatus("installing software in workload container")
+        with open(webserver_source_path, 'r') as webserver_source:
+            logger.info('pushing webserver source...')
+            container.push('/webserver.py', webserver_source)
+
+        self.unit.status = MaintenanceStatus('installing software in workload container')
         # we install the webserver dependencies; in a production environment, these
         # would typically be baked in the workload OCI image.
-        webserver_dependencies_path = resources / "webserver-dependencies.txt"
+        webserver_dependencies_path = resources / 'webserver-dependencies.txt'
         logger.info(webserver_dependencies_path)
-        with open(webserver_dependencies_path, "r") as dependencies_file:
-            dependencies = dependencies_file.read().split("\n")
-            logger.info(f"installing webserver dependencies {dependencies}...")
-            container.exec(["pip", "install", *dependencies]).wait()
->>>>>>> 4688b0e5
+        with open(webserver_dependencies_path, 'r') as dependencies_file:
+            dependencies = dependencies_file.read().split('\n')
+            logger.info(f'installing webserver dependencies {dependencies}...')
+            container.exec(['pip', 'install', *dependencies]).wait()
 
         self.unit.status = MaintenanceStatus("container ready")
 
@@ -140,11 +111,7 @@
             "PORT": self.config["port"],
             "HOST": self.config["host"],
             "APP_NAME": self.app.name,
-<<<<<<< HEAD
-            "TEMPO_ENDPOINT": self.tempo or "",
-=======
-            "TEMPO_ENDPOINT": self.tracing.otlp_grpc_endpoint or "",
->>>>>>> 4688b0e5
+            "TEMPO_ENDPOINT": self.tracing.otlp_grpc_endpoint or '',
         }
         logging.info(f"Initing pebdble layer with env: {str(env)}")
 
@@ -187,15 +154,11 @@
             logger.error("Cannot (re)start service: service does not (yet) exist.")
             return False
 
-        logger.info(f"pebble env, {self.container.get_plan().services.get('tester').environment}")
-<<<<<<< HEAD
-        with self.tracer.start_as_current_span(f"restarting service {self._service_name}"):
-            self.container.restart(self._service_name)
-=======
+        logger.info(
+            f"pebble env, {self.container.get_plan().services.get('tester').environment}")
 
         self.container.restart(self._service_name)
->>>>>>> 4688b0e5
-        logger.info(f"restarted {self._service_name}")
+        logger.info(f'restarted {self._service_name}')
         return True
 
     def _update_layer(self, restart: bool) -> bool:

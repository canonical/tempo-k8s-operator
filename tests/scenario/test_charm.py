import os
import socket
from pathlib import Path

import pytest
from charms.tempo_k8s.v0.charm_instrumentation import _charm_tracing_disabled
from scenario import Relation, State
from scenario.sequences import check_builtin_sequences

TEMPO_CHARM_ROOT = Path(__file__).parent.parent.parent

<<<<<<< HEAD
os.environ[CHARM_TRACING_ENABLED] = "0"

=======
>>>>>>> 3c7bd0ea

def test_builtin_sequences(tempo_charm):
    with _charm_tracing_disabled():
        check_builtin_sequences(tempo_charm)


@pytest.fixture(params=(True, False))
def base_state(request):
    return State(leader=request.param)


def test_start(context, base_state):
    # verify the charm runs at all with and without leadership
    with _charm_tracing_disabled():
        context.run("start", base_state)


def test_tempo_endpoint_published(context):
    tracing = Relation("tracing")
    state = State(leader=True, relations=[tracing])

    with _charm_tracing_disabled():
        out = context.run(tracing.created_event, state)

    tracing_out = out.get_relations(tracing.endpoint)[0]
    assert tracing_out.local_app_data == {
        "ingesters": '[{"protocol": "tempo", "port": "3200"}, '
        '{"protocol": "otlp_grpc", "port": "4317"}, '
        '{"protocol": "otlp_http", "port": "4318"}, '
        '{"protocol": "zipkin", "port": "9411"}]',
        "url": "http://" + socket.getfqdn(),
    }<|MERGE_RESOLUTION|>--- conflicted
+++ resolved
@@ -9,11 +9,6 @@
 
 TEMPO_CHARM_ROOT = Path(__file__).parent.parent.parent
 
-<<<<<<< HEAD
-os.environ[CHARM_TRACING_ENABLED] = "0"
-
-=======
->>>>>>> 3c7bd0ea
 
 def test_builtin_sequences(tempo_charm):
     with _charm_tracing_disabled():

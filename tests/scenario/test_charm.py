--- conflicted
+++ resolved
@@ -39,32 +39,6 @@
     # GIVEN
     # an initial configuration with an otlp_http receiver
     container, tempo = _tempo_mock_with_initial_config(tmp_path)
-<<<<<<< HEAD
-
-    # the remote end requests an otlp_grpc endpoint
-    ingress = Relation(
-        "tracing", remote_app_data=TracingRequirerAppData(receivers=[requested_protocol]).dump()
-    )
-
-    # WHEN
-    # the charm receives an ingress(v2) relation-changed requesting an otlp_grpc receiver
-    state = State(leader=True, containers=[tempo], relations=[ingress])
-    context.run(ingress.changed_event, state)
-
-    # THEN
-    # Tempo pushes a new config to the container filesystem
-    fs = tempo.get_filesystem(context)
-    cfg_path = Path(str(fs) + Tempo.config_path)
-    new_config = yaml.safe_load(cfg_path.read_text())
-    expected_config = Tempo(container).generate_config(["otlp_http", requested_protocol])
-    assert new_config == expected_config
-    # AND restarts the pebble service.
-    assert (
-        context.output_state.get_container("tempo").service_status["tempo"]
-        is pebble.ServiceStatus.ACTIVE
-    )
-
-=======
 
     # the remote end requests an otlp_grpc endpoint
     ingress = Relation(
@@ -90,7 +64,6 @@
         is pebble.ServiceStatus.ACTIVE
     )
 
->>>>>>> 0ab12b4e
 
 def _tempo_mock_with_initial_config(tmp_path):
     tempo_config = tmp_path / "tempo.yaml"
@@ -165,19 +138,10 @@
     context.run("update-status", state)
 
     # THEN tempo's config has a local storage configured
-<<<<<<< HEAD
-    fs = tempo.get_filesystem(context)
-    cfg_path = Path(str(fs) + Tempo.config_path)
-    fetched_config = yaml.safe_load(cfg_path.read_text())
-    expected_config = Tempo(container).generate_config(["otlp_http"])
-    assert fetched_config == expected_config
-    assert fetched_config["storage"]["trace"]["backend"] == "local"
-=======
     config = get_tempo_config(tempo, context)
     expected_config = Tempo(container).generate_config(["otlp_http"])
     assert config == expected_config
     assert config["storage"]["trace"]["backend"] == "local"
->>>>>>> 0ab12b4e
 
 
 @pytest.mark.parametrize(
@@ -193,13 +157,9 @@
     ),
 )
 def test_tracing_storage_is_configured_to_s3_if_s3_relation_filled(
-<<<<<<< HEAD
-    context, tmp_path, relation_data
-=======
     context,
     tmp_path,
     relation_data,
->>>>>>> 0ab12b4e
 ):
     # GIVEN tempo mock
     container, tempo = _tempo_mock_with_initial_config(tmp_path)
@@ -216,12 +176,6 @@
 
     # THEN
     # Tempo's config contains the data from the relation
-<<<<<<< HEAD
-    fs = tempo.get_filesystem(context)
-    cfg_path = Path(str(fs) + Tempo.config_path)
-    new_config = yaml.safe_load(cfg_path.read_text())
-=======
     new_config = get_tempo_config(tempo, context)
->>>>>>> 0ab12b4e
     expected_config = Tempo(container).generate_config(["otlp_http"], relation_data)
     assert new_config == expected_config
# Copyright 2024 Canonical Ltd.
# See LICENSE file for licensing details.
<<<<<<< HEAD
import pytest
from tempo import Tempo
=======
>>>>>>> 228848bb

import logging
import unittest
from unittest.mock import patch

from charm import TempoCharm
from ops.model import ActiveStatus
from ops.testing import Harness

CONTAINER_NAME = "tempo"


class TestTempoCharm(unittest.TestCase):
    @patch("charm.KubernetesServicePatch", lambda x, y: None)
    def setUp(self):
        self.harness = Harness(TempoCharm)
        self.harness.set_model_name("testmodel")
        self.addCleanup(self.harness.cleanup)
        self.harness.set_leader(True)
        self.harness.begin_with_initial_hooks()
        self.maxDiff = None  # we're comparing big traefik configs in tests

    def test_tempo_pebble_ready(self):
        service = self._container.get_service("tempo")
        self.assertTrue(service.is_running())
        self.assertEqual(self.harness.model.unit.status, ActiveStatus())

    def test_entrypoints_are_generated_with_sanitized_names(self):
        expected_entrypoints = {
            "entryPoints": {
                "tempo-http": {"address": ":3200"},
                "zipkin": {"address": ":9411"},
                "otlp-grpc": {"address": ":4317"},
                "otlp-http": {"address": ":4318"},
                "jaeger-thrift-http": {"address": ":14268"},
            }
        }
        self.assertEqual(self.harness.charm._static_ingress_config, expected_entrypoints)

    def test_tracing_relation_updates_protocols_as_requested(self):
        self.harness.set_leader(True)
        self.harness.container_pebble_ready("tempo")

        tracing_rel_id = self.harness.add_relation("tracing", "grafana")
        self.harness.add_relation_unit(tracing_rel_id, "grafana/0")
        self.harness.update_relation_data(
            tracing_rel_id, "grafana", {"receivers": '["otlp_http"]'}
        )

        rel_data = self.harness.get_relation_data(tracing_rel_id, self.harness.charm.app.name)
        logging.warning(rel_data)
        self.assertEqual(rel_data["receivers"], '[{"protocol": "otlp_http", "port": 4318}]')

    @property
    def _container(self):
        return self.harness.model.unit.get_container(CONTAINER_NAME)

    @property
    def _plan(self):
<<<<<<< HEAD
        return self.harness.get_container_pebble_plan(CONTAINER_NAME)



@pytest.mark.parametrize(
    "protocols, expected_config",
    (
        (
            (
                "otlp_grpc",
                "otlp_http",
                "zipkin",
                "tempo",
                "jaeger_http_thrift",
                "jaeger_grpc",
                "jaeger_thrift_http",
                "jaeger_thrift_http",
            ),
            {
                "jaeger": {
                    "protocols": {
                        "grpc": None,
                        "thrift_http": None,
                    }
                },
                "zipkin": None,
                "otlp": {"protocols": {"http": None, "grpc": None}},
            },
        ),
        (
            ("otlp_http", "zipkin", "tempo", "jaeger_thrift_http"),
            {
                "jaeger": {
                    "protocols": {
                        "thrift_http": None,
                    }
                },
                "zipkin": None,
                "otlp": {"protocols": {"http": None}},
            },
        ),
        ([], {}),
    ),
)
def test_tempo_receivers_config(protocols, expected_config):
    assert Tempo(None)._build_receivers_config(protocols) == expected_config
=======
        return self.harness.get_container_pebble_plan(CONTAINER_NAME)
>>>>>>> 228848bb
<|MERGE_RESOLUTION|>--- conflicted
+++ resolved
@@ -1,10 +1,5 @@
 # Copyright 2024 Canonical Ltd.
 # See LICENSE file for licensing details.
-<<<<<<< HEAD
-import pytest
-from tempo import Tempo
-=======
->>>>>>> 228848bb
 
 import logging
 import unittest
@@ -64,53 +59,4 @@
 
     @property
     def _plan(self):
-<<<<<<< HEAD
-        return self.harness.get_container_pebble_plan(CONTAINER_NAME)
-
-
-
-@pytest.mark.parametrize(
-    "protocols, expected_config",
-    (
-        (
-            (
-                "otlp_grpc",
-                "otlp_http",
-                "zipkin",
-                "tempo",
-                "jaeger_http_thrift",
-                "jaeger_grpc",
-                "jaeger_thrift_http",
-                "jaeger_thrift_http",
-            ),
-            {
-                "jaeger": {
-                    "protocols": {
-                        "grpc": None,
-                        "thrift_http": None,
-                    }
-                },
-                "zipkin": None,
-                "otlp": {"protocols": {"http": None, "grpc": None}},
-            },
-        ),
-        (
-            ("otlp_http", "zipkin", "tempo", "jaeger_thrift_http"),
-            {
-                "jaeger": {
-                    "protocols": {
-                        "thrift_http": None,
-                    }
-                },
-                "zipkin": None,
-                "otlp": {"protocols": {"http": None}},
-            },
-        ),
-        ([], {}),
-    ),
-)
-def test_tempo_receivers_config(protocols, expected_config):
-    assert Tempo(None)._build_receivers_config(protocols) == expected_config
-=======
-        return self.harness.get_container_pebble_plan(CONTAINER_NAME)
->>>>>>> 228848bb
+        return self.harness.get_container_pebble_plan(CONTAINER_NAME)
# Copyright 2024 Canonical Ltd.
# See LICENSE file for licensing details.


"""Library for the tls-certificates relation.

This library contains the Requires and Provides classes for handling the tls-certificates
interface.

Pre-requisites:
  - Juju >= 3.0

## Getting Started
From a charm directory, fetch the library using `charmcraft`:

```shell
charmcraft fetch-lib charms.tls_certificates_interface.v3.tls_certificates
```

Add the following libraries to the charm's `requirements.txt` file:
- jsonschema
- cryptography >= 42.0.0

Add the following section to the charm's `charmcraft.yaml` file:
```yaml
parts:
  charm:
    build-packages:
      - libffi-dev
      - libssl-dev
      - rustc
      - cargo
```

### Provider charm
The provider charm is the charm providing certificates to another charm that requires them. In
this example, the provider charm is storing its private key using a peer relation interface called
`replicas`.

Example:
```python
from charms.tls_certificates_interface.v3.tls_certificates import (
    CertificateCreationRequestEvent,
    CertificateRevocationRequestEvent,
    TLSCertificatesProvidesV3,
    generate_private_key,
)
from ops.charm import CharmBase, InstallEvent
from ops.main import main
from ops.model import ActiveStatus, WaitingStatus


def generate_ca(private_key: bytes, subject: str) -> str:
    return "whatever ca content"


def generate_certificate(ca: str, private_key: str, csr: str) -> str:
    return "Whatever certificate"


class ExampleProviderCharm(CharmBase):

    def __init__(self, *args):
        super().__init__(*args)
        self.certificates = TLSCertificatesProvidesV3(self, "certificates")
        self.framework.observe(
            self.certificates.on.certificate_request,
            self._on_certificate_request
        )
        self.framework.observe(
            self.certificates.on.certificate_revocation_request,
            self._on_certificate_revocation_request
        )
        self.framework.observe(self.on.install, self._on_install)

    def _on_install(self, event: InstallEvent) -> None:
        private_key_password = b"banana"
        private_key = generate_private_key(password=private_key_password)
        ca_certificate = generate_ca(private_key=private_key, subject="whatever")
        replicas_relation = self.model.get_relation("replicas")
        if not replicas_relation:
            self.unit.status = WaitingStatus("Waiting for peer relation to be created")
            event.defer()
            return
        replicas_relation.data[self.app].update(
            {
                "private_key_password": "banana",
                "private_key": private_key,
                "ca_certificate": ca_certificate,
            }
        )
        self.unit.status = ActiveStatus()

    def _on_certificate_request(self, event: CertificateCreationRequestEvent) -> None:
        replicas_relation = self.model.get_relation("replicas")
        if not replicas_relation:
            self.unit.status = WaitingStatus("Waiting for peer relation to be created")
            event.defer()
            return
        ca_certificate = replicas_relation.data[self.app].get("ca_certificate")
        private_key = replicas_relation.data[self.app].get("private_key")
        certificate = generate_certificate(
            ca=ca_certificate,
            private_key=private_key,
            csr=event.certificate_signing_request,
        )

        self.certificates.set_relation_certificate(
            certificate=certificate,
            certificate_signing_request=event.certificate_signing_request,
            ca=ca_certificate,
            chain=[ca_certificate, certificate],
            relation_id=event.relation_id,
            recommended_expiry_notification_time=720,
        )

    def _on_certificate_revocation_request(self, event: CertificateRevocationRequestEvent) -> None:
        # Do what you want to do with this information
        pass


if __name__ == "__main__":
    main(ExampleProviderCharm)
```

### Requirer charm
The requirer charm is the charm requiring certificates from another charm that provides them. In
this example, the requirer charm is storing its certificates using a peer relation interface called
`replicas`.

Example:
```python
from charms.tls_certificates_interface.v3.tls_certificates import (
    CertificateAvailableEvent,
    CertificateExpiringEvent,
    CertificateRevokedEvent,
    TLSCertificatesRequiresV3,
    generate_csr,
    generate_private_key,
)
from ops.charm import CharmBase, RelationCreatedEvent
from ops.main import main
from ops.model import ActiveStatus, WaitingStatus
from typing import Union


class ExampleRequirerCharm(CharmBase):

    def __init__(self, *args):
        super().__init__(*args)
        self.cert_subject = "whatever"
        self.certificates = TLSCertificatesRequiresV3(self, "certificates")
        self.framework.observe(self.on.install, self._on_install)
        self.framework.observe(
            self.on.certificates_relation_created, self._on_certificates_relation_created
        )
        self.framework.observe(
            self.certificates.on.certificate_available, self._on_certificate_available
        )
        self.framework.observe(
            self.certificates.on.certificate_expiring, self._on_certificate_expiring
        )
        self.framework.observe(
            self.certificates.on.certificate_invalidated, self._on_certificate_invalidated
        )
        self.framework.observe(
            self.certificates.on.all_certificates_invalidated,
            self._on_all_certificates_invalidated
        )

    def _on_install(self, event) -> None:
        private_key_password = b"banana"
        private_key = generate_private_key(password=private_key_password)
        replicas_relation = self.model.get_relation("replicas")
        if not replicas_relation:
            self.unit.status = WaitingStatus("Waiting for peer relation to be created")
            event.defer()
            return
        replicas_relation.data[self.app].update(
            {"private_key_password": "banana", "private_key": private_key.decode()}
        )

    def _on_certificates_relation_created(self, event: RelationCreatedEvent) -> None:
        replicas_relation = self.model.get_relation("replicas")
        if not replicas_relation:
            self.unit.status = WaitingStatus("Waiting for peer relation to be created")
            event.defer()
            return
        private_key_password = replicas_relation.data[self.app].get("private_key_password")
        private_key = replicas_relation.data[self.app].get("private_key")
        csr = generate_csr(
            private_key=private_key.encode(),
            private_key_password=private_key_password.encode(),
            subject=self.cert_subject,
        )
        replicas_relation.data[self.app].update({"csr": csr.decode()})
        self.certificates.request_certificate_creation(certificate_signing_request=csr)

    def _on_certificate_available(self, event: CertificateAvailableEvent) -> None:
        replicas_relation = self.model.get_relation("replicas")
        if not replicas_relation:
            self.unit.status = WaitingStatus("Waiting for peer relation to be created")
            event.defer()
            return
        replicas_relation.data[self.app].update({"certificate": event.certificate})
        replicas_relation.data[self.app].update({"ca": event.ca})
        replicas_relation.data[self.app].update({"chain": event.chain})
        self.unit.status = ActiveStatus()

    def _on_certificate_expiring(
        self, event: Union[CertificateExpiringEvent, CertificateInvalidatedEvent]
    ) -> None:
        replicas_relation = self.model.get_relation("replicas")
        if not replicas_relation:
            self.unit.status = WaitingStatus("Waiting for peer relation to be created")
            event.defer()
            return
        old_csr = replicas_relation.data[self.app].get("csr")
        private_key_password = replicas_relation.data[self.app].get("private_key_password")
        private_key = replicas_relation.data[self.app].get("private_key")
        new_csr = generate_csr(
            private_key=private_key.encode(),
            private_key_password=private_key_password.encode(),
            subject=self.cert_subject,
        )
        self.certificates.request_certificate_renewal(
            old_certificate_signing_request=old_csr,
            new_certificate_signing_request=new_csr,
        )
        replicas_relation.data[self.app].update({"csr": new_csr.decode()})

    def _certificate_revoked(self) -> None:
        old_csr = replicas_relation.data[self.app].get("csr")
        private_key_password = replicas_relation.data[self.app].get("private_key_password")
        private_key = replicas_relation.data[self.app].get("private_key")
        new_csr = generate_csr(
            private_key=private_key.encode(),
            private_key_password=private_key_password.encode(),
            subject=self.cert_subject,
        )
        self.certificates.request_certificate_renewal(
            old_certificate_signing_request=old_csr,
            new_certificate_signing_request=new_csr,
        )
        replicas_relation.data[self.app].update({"csr": new_csr.decode()})
        replicas_relation.data[self.app].pop("certificate")
        replicas_relation.data[self.app].pop("ca")
        replicas_relation.data[self.app].pop("chain")
        self.unit.status = WaitingStatus("Waiting for new certificate")

    def _on_certificate_invalidated(self, event: CertificateInvalidatedEvent) -> None:
        replicas_relation = self.model.get_relation("replicas")
        if not replicas_relation:
            self.unit.status = WaitingStatus("Waiting for peer relation to be created")
            event.defer()
            return
        if event.reason == "revoked":
            self._certificate_revoked()
        if event.reason == "expired":
            self._on_certificate_expiring(event)

    def _on_all_certificates_invalidated(self, event: AllCertificatesInvalidatedEvent) -> None:
        # Do what you want with this information, probably remove all certificates.
        pass


if __name__ == "__main__":
    main(ExampleRequirerCharm)
```

You can relate both charms by running:

```bash
juju relate <tls-certificates provider charm> <tls-certificates requirer charm>
```

"""  # noqa: D405, D410, D411, D214, D416

import copy
import json
import logging
import uuid
from contextlib import suppress
from dataclasses import dataclass
from datetime import datetime, timedelta, timezone
from ipaddress import IPv4Address
from typing import List, Literal, Optional, Union

from cryptography import x509
from cryptography.hazmat._oid import ExtensionOID
from cryptography.hazmat.primitives import hashes, serialization
from cryptography.hazmat.primitives.asymmetric import rsa
from jsonschema import exceptions, validate
from ops.charm import (
    CharmBase,
    CharmEvents,
    RelationBrokenEvent,
    RelationChangedEvent,
    SecretExpiredEvent,
)
from ops.framework import EventBase, EventSource, Handle, Object
from ops.jujuversion import JujuVersion
from ops.model import (
    Application,
    ModelError,
    Relation,
    RelationDataContent,
    SecretNotFoundError,
    Unit,
)

# The unique Charmhub library identifier, never change it
LIBID = "afd8c2bccf834997afce12c2706d2ede"

# Increment this major API version when introducing breaking changes
LIBAPI = 3

# Increment this PATCH version before using `charmcraft publish-lib` or reset
# to 0 if you are raising the major API version
<<<<<<< HEAD
LIBPATCH = 14
=======
LIBPATCH = 15
>>>>>>> 721d53c5

PYDEPS = ["cryptography", "jsonschema"]

REQUIRER_JSON_SCHEMA = {
    "$schema": "http://json-schema.org/draft-04/schema#",
    "$id": "https://canonical.github.io/charm-relation-interfaces/interfaces/tls_certificates/v1/schemas/requirer.json",
    "type": "object",
    "title": "`tls_certificates` requirer root schema",
    "description": "The `tls_certificates` root schema comprises the entire requirer databag for this interface.",  # noqa: E501
    "examples": [
        {
            "certificate_signing_requests": [
                {
                    "certificate_signing_request": "-----BEGIN CERTIFICATE REQUEST-----\\nMIICWjCCAUICAQAwFTETMBEGA1UEAwwKYmFuYW5hLmNvbTCCASIwDQYJKoZIhvcN\\nAQEBBQADggEPADCCAQoCggEBANWlx9wE6cW7Jkb4DZZDOZoEjk1eDBMJ+8R4pyKp\\nFBeHMl1SQSDt6rAWsrfL3KOGiIHqrRY0B5H6c51L8LDuVrJG0bPmyQ6rsBo3gVke\\nDSivfSLtGvHtp8lwYnIunF8r858uYmblAR0tdXQNmnQvm+6GERvURQ6sxpgZ7iLC\\npPKDoPt+4GKWL10FWf0i82FgxWC2KqRZUtNbgKETQuARLig7etBmCnh20zmynorA\\ncY7vrpTPAaeQpGLNqqYvKV9W6yWVY08V+nqARrFrjk3vSioZSu8ZJUdZ4d9++SGl\\nbH7A6e77YDkX9i/dQ3Pa/iDtWO3tXS2MvgoxX1iSWlGNOHcCAwEAAaAAMA0GCSqG\\nSIb3DQEBCwUAA4IBAQCW1fKcHessy/ZhnIwAtSLznZeZNH8LTVOzkhVd4HA7EJW+\\nKVLBx8DnN7L3V2/uPJfHiOg4Rx7fi7LkJPegl3SCqJZ0N5bQS/KvDTCyLG+9E8Y+\\n7wqCmWiXaH1devimXZvazilu4IC2dSks2D8DPWHgsOdVks9bme8J3KjdNMQudegc\\newWZZ1Dtbd+Rn7cpKU3jURMwm4fRwGxbJ7iT5fkLlPBlyM/yFEik4SmQxFYrZCQg\\n0f3v4kBefTh5yclPy5tEH+8G0LMsbbo3dJ5mPKpAShi0QEKDLd7eR1R/712lYTK4\\ndi4XaEfqERgy68O4rvb4PGlJeRGS7AmL7Ss8wfAq\\n-----END CERTIFICATE REQUEST-----\\n"  # noqa: E501
                },
                {
                    "certificate_signing_request": "-----BEGIN CERTIFICATE REQUEST-----\\nMIICWjCCAUICAQAwFTETMBEGA1UEAwwKYmFuYW5hLmNvbTCCASIwDQYJKoZIhvcN\\nAQEBBQADggEPADCCAQoCggEBAMk3raaX803cHvzlBF9LC7KORT46z4VjyU5PIaMb\\nQLIDgYKFYI0n5hf2Ra4FAHvOvEmW7bjNlHORFEmvnpcU5kPMNUyKFMTaC8LGmN8z\\nUBH3aK+0+FRvY4afn9tgj5435WqOG9QdoDJ0TJkjJbJI9M70UOgL711oU7ql6HxU\\n4d2ydFK9xAHrBwziNHgNZ72L95s4gLTXf0fAHYf15mDA9U5yc+YDubCKgTXzVySQ\\nUx73VCJLfC/XkZIh559IrnRv5G9fu6BMLEuBwAz6QAO4+/XidbKWN4r2XSq5qX4n\\n6EPQQWP8/nd4myq1kbg6Q8w68L/0YdfjCmbyf2TuoWeImdUCAwEAAaAAMA0GCSqG\\nSIb3DQEBCwUAA4IBAQBIdwraBvpYo/rl5MH1+1Um6HRg4gOdQPY5WcJy9B9tgzJz\\nittRSlRGTnhyIo6fHgq9KHrmUthNe8mMTDailKFeaqkVNVvk7l0d1/B90Kz6OfmD\\nxN0qjW53oP7y3QB5FFBM8DjqjmUnz5UePKoX4AKkDyrKWxMwGX5RoET8c/y0y9jp\\nvSq3Wh5UpaZdWbe1oVY8CqMVUEVQL2DPjtopxXFz2qACwsXkQZxWmjvZnRiP8nP8\\nbdFaEuh9Q6rZ2QdZDEtrU4AodPU3NaukFr5KlTUQt3w/cl+5//zils6G5zUWJ2pN\\ng7+t9PTvXHRkH+LnwaVnmsBFU2e05qADQbfIn7JA\\n-----END CERTIFICATE REQUEST-----\\n"  # noqa: E501
                },
            ]
        }
    ],
    "properties": {
        "certificate_signing_requests": {
            "type": "array",
            "items": {
                "type": "object",
                "properties": {
                    "certificate_signing_request": {"type": "string"},
                    "ca": {"type": "boolean"},
                },
                "required": ["certificate_signing_request"],
            },
        }
    },
    "required": ["certificate_signing_requests"],
    "additionalProperties": True,
}

PROVIDER_JSON_SCHEMA = {
    "$schema": "http://json-schema.org/draft-04/schema#",
    "$id": "https://canonical.github.io/charm-relation-interfaces/interfaces/tls_certificates/v1/schemas/provider.json",
    "type": "object",
    "title": "`tls_certificates` provider root schema",
    "description": "The `tls_certificates` root schema comprises the entire provider databag for this interface.",  # noqa: E501
    "examples": [
        {
            "certificates": [
                {
                    "ca": "-----BEGIN CERTIFICATE-----\\nMIIDJTCCAg2gAwIBAgIUMsSK+4FGCjW6sL/EXMSxColmKw8wDQYJKoZIhvcNAQEL\\nBQAwIDELMAkGA1UEBhMCVVMxETAPBgNVBAMMCHdoYXRldmVyMB4XDTIyMDcyOTIx\\nMTgyN1oXDTIzMDcyOTIxMTgyN1owIDELMAkGA1UEBhMCVVMxETAPBgNVBAMMCHdo\\nYXRldmVyMIIBIjANBgkqhkiG9w0BAQEFAAOCAQ8AMIIBCgKCAQEA55N9DkgFWbJ/\\naqcdQhso7n1kFvt6j/fL1tJBvRubkiFMQJnZFtekfalN6FfRtA3jq+nx8o49e+7t\\nLCKT0xQ+wufXfOnxv6/if6HMhHTiCNPOCeztUgQ2+dfNwRhYYgB1P93wkUVjwudK\\n13qHTTZ6NtEF6EzOqhOCe6zxq6wrr422+ZqCvcggeQ5tW9xSd/8O1vNID/0MTKpy\\nET3drDtBfHmiUEIBR3T3tcy6QsIe4Rz/2sDinAcM3j7sG8uY6drh8jY3PWar9til\\nv2l4qDYSU8Qm5856AB1FVZRLRJkLxZYZNgreShAIYgEd0mcyI2EO/UvKxsIcxsXc\\nd45GhGpKkwIDAQABo1cwVTAfBgNVHQ4EGAQWBBRXBrXKh3p/aFdQjUcT/UcvICBL\\nODAhBgNVHSMEGjAYgBYEFFcGtcqHen9oV1CNRxP9Ry8gIEs4MA8GA1UdEwEB/wQF\\nMAMBAf8wDQYJKoZIhvcNAQELBQADggEBAGmCEvcoFUrT9e133SHkgF/ZAgzeIziO\\nBjfAdU4fvAVTVfzaPm0yBnGqzcHyacCzbZjKQpaKVgc5e6IaqAQtf6cZJSCiJGhS\\nJYeosWrj3dahLOUAMrXRr8G/Ybcacoqc+osKaRa2p71cC3V6u2VvcHRV7HDFGJU7\\noijbdB+WhqET6Txe67rxZCJG9Ez3EOejBJBl2PJPpy7m1Ml4RR+E8YHNzB0lcBzc\\nEoiJKlDfKSO14E2CPDonnUoWBJWjEvJys3tbvKzsRj2fnLilytPFU0gH3cEjCopi\\nzFoWRdaRuNHYCqlBmso1JFDl8h4fMmglxGNKnKRar0WeGyxb4xXBGpI=\\n-----END CERTIFICATE-----\\n",  # noqa: E501
                    "chain": [
                        "-----BEGIN CERTIFICATE-----\\nMIIDJTCCAg2gAwIBAgIUMsSK+4FGCjW6sL/EXMSxColmKw8wDQYJKoZIhvcNAQEL\\nBQAwIDELMAkGA1UEBhMCVVMxETAPBgNVBAMMCHdoYXRldmVyMB4XDTIyMDcyOTIx\\nMTgyN1oXDTIzMDcyOTIxMTgyN1owIDELMAkGA1UEBhMCVVMxETAPBgNVBAMMCHdo\\nYXRldmVyMIIBIjANBgkqhkiG9w0BAQEFAAOCAQ8AMIIBCgKCAQEA55N9DkgFWbJ/\\naqcdQhso7n1kFvt6j/fL1tJBvRubkiFMQJnZFtekfalN6FfRtA3jq+nx8o49e+7t\\nLCKT0xQ+wufXfOnxv6/if6HMhHTiCNPOCeztUgQ2+dfNwRhYYgB1P93wkUVjwudK\\n13qHTTZ6NtEF6EzOqhOCe6zxq6wrr422+ZqCvcggeQ5tW9xSd/8O1vNID/0MTKpy\\nET3drDtBfHmiUEIBR3T3tcy6QsIe4Rz/2sDinAcM3j7sG8uY6drh8jY3PWar9til\\nv2l4qDYSU8Qm5856AB1FVZRLRJkLxZYZNgreShAIYgEd0mcyI2EO/UvKxsIcxsXc\\nd45GhGpKkwIDAQABo1cwVTAfBgNVHQ4EGAQWBBRXBrXKh3p/aFdQjUcT/UcvICBL\\nODAhBgNVHSMEGjAYgBYEFFcGtcqHen9oV1CNRxP9Ry8gIEs4MA8GA1UdEwEB/wQF\\nMAMBAf8wDQYJKoZIhvcNAQELBQADggEBAGmCEvcoFUrT9e133SHkgF/ZAgzeIziO\\nBjfAdU4fvAVTVfzaPm0yBnGqzcHyacCzbZjKQpaKVgc5e6IaqAQtf6cZJSCiJGhS\\nJYeosWrj3dahLOUAMrXRr8G/Ybcacoqc+osKaRa2p71cC3V6u2VvcHRV7HDFGJU7\\noijbdB+WhqET6Txe67rxZCJG9Ez3EOejBJBl2PJPpy7m1Ml4RR+E8YHNzB0lcBzc\\nEoiJKlDfKSO14E2CPDonnUoWBJWjEvJys3tbvKzsRj2fnLilytPFU0gH3cEjCopi\\nzFoWRdaRuNHYCqlBmso1JFDl8h4fMmglxGNKnKRar0WeGyxb4xXBGpI=\\n-----END CERTIFICATE-----\\n"  # noqa: E501, W505
                    ],
                    "certificate_signing_request": "-----BEGIN CERTIFICATE REQUEST-----\nMIICWjCCAUICAQAwFTETMBEGA1UEAwwKYmFuYW5hLmNvbTCCASIwDQYJKoZIhvcN\nAQEBBQADggEPADCCAQoCggEBANWlx9wE6cW7Jkb4DZZDOZoEjk1eDBMJ+8R4pyKp\nFBeHMl1SQSDt6rAWsrfL3KOGiIHqrRY0B5H6c51L8LDuVrJG0bPmyQ6rsBo3gVke\nDSivfSLtGvHtp8lwYnIunF8r858uYmblAR0tdXQNmnQvm+6GERvURQ6sxpgZ7iLC\npPKDoPt+4GKWL10FWf0i82FgxWC2KqRZUtNbgKETQuARLig7etBmCnh20zmynorA\ncY7vrpTPAaeQpGLNqqYvKV9W6yWVY08V+nqARrFrjk3vSioZSu8ZJUdZ4d9++SGl\nbH7A6e77YDkX9i/dQ3Pa/iDtWO3tXS2MvgoxX1iSWlGNOHcCAwEAAaAAMA0GCSqG\nSIb3DQEBCwUAA4IBAQCW1fKcHessy/ZhnIwAtSLznZeZNH8LTVOzkhVd4HA7EJW+\nKVLBx8DnN7L3V2/uPJfHiOg4Rx7fi7LkJPegl3SCqJZ0N5bQS/KvDTCyLG+9E8Y+\n7wqCmWiXaH1devimXZvazilu4IC2dSks2D8DPWHgsOdVks9bme8J3KjdNMQudegc\newWZZ1Dtbd+Rn7cpKU3jURMwm4fRwGxbJ7iT5fkLlPBlyM/yFEik4SmQxFYrZCQg\n0f3v4kBefTh5yclPy5tEH+8G0LMsbbo3dJ5mPKpAShi0QEKDLd7eR1R/712lYTK4\ndi4XaEfqERgy68O4rvb4PGlJeRGS7AmL7Ss8wfAq\n-----END CERTIFICATE REQUEST-----\n",  # noqa: E501
                    "certificate": "-----BEGIN CERTIFICATE-----\nMIICvDCCAaQCFFPAOD7utDTsgFrm0vS4We18OcnKMA0GCSqGSIb3DQEBCwUAMCAx\nCzAJBgNVBAYTAlVTMREwDwYDVQQDDAh3aGF0ZXZlcjAeFw0yMjA3MjkyMTE5Mzha\nFw0yMzA3MjkyMTE5MzhaMBUxEzARBgNVBAMMCmJhbmFuYS5jb20wggEiMA0GCSqG\nSIb3DQEBAQUAA4IBDwAwggEKAoIBAQDVpcfcBOnFuyZG+A2WQzmaBI5NXgwTCfvE\neKciqRQXhzJdUkEg7eqwFrK3y9yjhoiB6q0WNAeR+nOdS/Cw7layRtGz5skOq7Aa\nN4FZHg0or30i7Rrx7afJcGJyLpxfK/OfLmJm5QEdLXV0DZp0L5vuhhEb1EUOrMaY\nGe4iwqTyg6D7fuBili9dBVn9IvNhYMVgtiqkWVLTW4ChE0LgES4oO3rQZgp4dtM5\nsp6KwHGO766UzwGnkKRizaqmLylfVusllWNPFfp6gEaxa45N70oqGUrvGSVHWeHf\nfvkhpWx+wOnu+2A5F/Yv3UNz2v4g7Vjt7V0tjL4KMV9YklpRjTh3AgMBAAEwDQYJ\nKoZIhvcNAQELBQADggEBAChjRzuba8zjQ7NYBVas89Oy7u++MlS8xWxh++yiUsV6\nWMk3ZemsPtXc1YmXorIQohtxLxzUPm2JhyzFzU/sOLmJQ1E/l+gtZHyRCwsb20fX\nmphuJsMVd7qv/GwEk9PBsk2uDqg4/Wix0Rx5lf95juJP7CPXQJl5FQauf3+LSz0y\nwF/j+4GqvrwsWr9hKOLmPdkyKkR6bHKtzzsxL9PM8GnElk2OpaPMMnzbL/vt2IAt\nxK01ZzPxCQCzVwHo5IJO5NR/fIyFbEPhxzG17QsRDOBR9fl9cOIvDeSO04vyZ+nz\n+kA2c3fNrZFAtpIlOOmFh8Q12rVL4sAjI5mVWnNEgvI=\n-----END CERTIFICATE-----\n",  # noqa: E501
                }
            ]
        },
        {
            "certificates": [
                {
                    "ca": "-----BEGIN CERTIFICATE-----\\nMIIDJTCCAg2gAwIBAgIUMsSK+4FGCjW6sL/EXMSxColmKw8wDQYJKoZIhvcNAQEL\\nBQAwIDELMAkGA1UEBhMCVVMxETAPBgNVBAMMCHdoYXRldmVyMB4XDTIyMDcyOTIx\\nMTgyN1oXDTIzMDcyOTIxMTgyN1owIDELMAkGA1UEBhMCVVMxETAPBgNVBAMMCHdo\\nYXRldmVyMIIBIjANBgkqhkiG9w0BAQEFAAOCAQ8AMIIBCgKCAQEA55N9DkgFWbJ/\\naqcdQhso7n1kFvt6j/fL1tJBvRubkiFMQJnZFtekfalN6FfRtA3jq+nx8o49e+7t\\nLCKT0xQ+wufXfOnxv6/if6HMhHTiCNPOCeztUgQ2+dfNwRhYYgB1P93wkUVjwudK\\n13qHTTZ6NtEF6EzOqhOCe6zxq6wrr422+ZqCvcggeQ5tW9xSd/8O1vNID/0MTKpy\\nET3drDtBfHmiUEIBR3T3tcy6QsIe4Rz/2sDinAcM3j7sG8uY6drh8jY3PWar9til\\nv2l4qDYSU8Qm5856AB1FVZRLRJkLxZYZNgreShAIYgEd0mcyI2EO/UvKxsIcxsXc\\nd45GhGpKkwIDAQABo1cwVTAfBgNVHQ4EGAQWBBRXBrXKh3p/aFdQjUcT/UcvICBL\\nODAhBgNVHSMEGjAYgBYEFFcGtcqHen9oV1CNRxP9Ry8gIEs4MA8GA1UdEwEB/wQF\\nMAMBAf8wDQYJKoZIhvcNAQELBQADggEBAGmCEvcoFUrT9e133SHkgF/ZAgzeIziO\\nBjfAdU4fvAVTVfzaPm0yBnGqzcHyacCzbZjKQpaKVgc5e6IaqAQtf6cZJSCiJGhS\\nJYeosWrj3dahLOUAMrXRr8G/Ybcacoqc+osKaRa2p71cC3V6u2VvcHRV7HDFGJU7\\noijbdB+WhqET6Txe67rxZCJG9Ez3EOejBJBl2PJPpy7m1Ml4RR+E8YHNzB0lcBzc\\nEoiJKlDfKSO14E2CPDonnUoWBJWjEvJys3tbvKzsRj2fnLilytPFU0gH3cEjCopi\\nzFoWRdaRuNHYCqlBmso1JFDl8h4fMmglxGNKnKRar0WeGyxb4xXBGpI=\\n-----END CERTIFICATE-----\\n",  # noqa: E501
                    "chain": [
                        "-----BEGIN CERTIFICATE-----\\nMIIDJTCCAg2gAwIBAgIUMsSK+4FGCjW6sL/EXMSxColmKw8wDQYJKoZIhvcNAQEL\\nBQAwIDELMAkGA1UEBhMCVVMxETAPBgNVBAMMCHdoYXRldmVyMB4XDTIyMDcyOTIx\\nMTgyN1oXDTIzMDcyOTIxMTgyN1owIDELMAkGA1UEBhMCVVMxETAPBgNVBAMMCHdo\\nYXRldmVyMIIBIjANBgkqhkiG9w0BAQEFAAOCAQ8AMIIBCgKCAQEA55N9DkgFWbJ/\\naqcdQhso7n1kFvt6j/fL1tJBvRubkiFMQJnZFtekfalN6FfRtA3jq+nx8o49e+7t\\nLCKT0xQ+wufXfOnxv6/if6HMhHTiCNPOCeztUgQ2+dfNwRhYYgB1P93wkUVjwudK\\n13qHTTZ6NtEF6EzOqhOCe6zxq6wrr422+ZqCvcggeQ5tW9xSd/8O1vNID/0MTKpy\\nET3drDtBfHmiUEIBR3T3tcy6QsIe4Rz/2sDinAcM3j7sG8uY6drh8jY3PWar9til\\nv2l4qDYSU8Qm5856AB1FVZRLRJkLxZYZNgreShAIYgEd0mcyI2EO/UvKxsIcxsXc\\nd45GhGpKkwIDAQABo1cwVTAfBgNVHQ4EGAQWBBRXBrXKh3p/aFdQjUcT/UcvICBL\\nODAhBgNVHSMEGjAYgBYEFFcGtcqHen9oV1CNRxP9Ry8gIEs4MA8GA1UdEwEB/wQF\\nMAMBAf8wDQYJKoZIhvcNAQELBQADggEBAGmCEvcoFUrT9e133SHkgF/ZAgzeIziO\\nBjfAdU4fvAVTVfzaPm0yBnGqzcHyacCzbZjKQpaKVgc5e6IaqAQtf6cZJSCiJGhS\\nJYeosWrj3dahLOUAMrXRr8G/Ybcacoqc+osKaRa2p71cC3V6u2VvcHRV7HDFGJU7\\noijbdB+WhqET6Txe67rxZCJG9Ez3EOejBJBl2PJPpy7m1Ml4RR+E8YHNzB0lcBzc\\nEoiJKlDfKSO14E2CPDonnUoWBJWjEvJys3tbvKzsRj2fnLilytPFU0gH3cEjCopi\\nzFoWRdaRuNHYCqlBmso1JFDl8h4fMmglxGNKnKRar0WeGyxb4xXBGpI=\\n-----END CERTIFICATE-----\\n"  # noqa: E501, W505
                    ],
                    "certificate_signing_request": "-----BEGIN CERTIFICATE REQUEST-----\nMIICWjCCAUICAQAwFTETMBEGA1UEAwwKYmFuYW5hLmNvbTCCASIwDQYJKoZIhvcN\nAQEBBQADggEPADCCAQoCggEBANWlx9wE6cW7Jkb4DZZDOZoEjk1eDBMJ+8R4pyKp\nFBeHMl1SQSDt6rAWsrfL3KOGiIHqrRY0B5H6c51L8LDuVrJG0bPmyQ6rsBo3gVke\nDSivfSLtGvHtp8lwYnIunF8r858uYmblAR0tdXQNmnQvm+6GERvURQ6sxpgZ7iLC\npPKDoPt+4GKWL10FWf0i82FgxWC2KqRZUtNbgKETQuARLig7etBmCnh20zmynorA\ncY7vrpTPAaeQpGLNqqYvKV9W6yWVY08V+nqARrFrjk3vSioZSu8ZJUdZ4d9++SGl\nbH7A6e77YDkX9i/dQ3Pa/iDtWO3tXS2MvgoxX1iSWlGNOHcCAwEAAaAAMA0GCSqG\nSIb3DQEBCwUAA4IBAQCW1fKcHessy/ZhnIwAtSLznZeZNH8LTVOzkhVd4HA7EJW+\nKVLBx8DnN7L3V2/uPJfHiOg4Rx7fi7LkJPegl3SCqJZ0N5bQS/KvDTCyLG+9E8Y+\n7wqCmWiXaH1devimXZvazilu4IC2dSks2D8DPWHgsOdVks9bme8J3KjdNMQudegc\newWZZ1Dtbd+Rn7cpKU3jURMwm4fRwGxbJ7iT5fkLlPBlyM/yFEik4SmQxFYrZCQg\n0f3v4kBefTh5yclPy5tEH+8G0LMsbbo3dJ5mPKpAShi0QEKDLd7eR1R/712lYTK4\ndi4XaEfqERgy68O4rvb4PGlJeRGS7AmL7Ss8wfAq\n-----END CERTIFICATE REQUEST-----\n",  # noqa: E501
                    "certificate": "-----BEGIN CERTIFICATE-----\nMIICvDCCAaQCFFPAOD7utDTsgFrm0vS4We18OcnKMA0GCSqGSIb3DQEBCwUAMCAx\nCzAJBgNVBAYTAlVTMREwDwYDVQQDDAh3aGF0ZXZlcjAeFw0yMjA3MjkyMTE5Mzha\nFw0yMzA3MjkyMTE5MzhaMBUxEzARBgNVBAMMCmJhbmFuYS5jb20wggEiMA0GCSqG\nSIb3DQEBAQUAA4IBDwAwggEKAoIBAQDVpcfcBOnFuyZG+A2WQzmaBI5NXgwTCfvE\neKciqRQXhzJdUkEg7eqwFrK3y9yjhoiB6q0WNAeR+nOdS/Cw7layRtGz5skOq7Aa\nN4FZHg0or30i7Rrx7afJcGJyLpxfK/OfLmJm5QEdLXV0DZp0L5vuhhEb1EUOrMaY\nGe4iwqTyg6D7fuBili9dBVn9IvNhYMVgtiqkWVLTW4ChE0LgES4oO3rQZgp4dtM5\nsp6KwHGO766UzwGnkKRizaqmLylfVusllWNPFfp6gEaxa45N70oqGUrvGSVHWeHf\nfvkhpWx+wOnu+2A5F/Yv3UNz2v4g7Vjt7V0tjL4KMV9YklpRjTh3AgMBAAEwDQYJ\nKoZIhvcNAQELBQADggEBAChjRzuba8zjQ7NYBVas89Oy7u++MlS8xWxh++yiUsV6\nWMk3ZemsPtXc1YmXorIQohtxLxzUPm2JhyzFzU/sOLmJQ1E/l+gtZHyRCwsb20fX\nmphuJsMVd7qv/GwEk9PBsk2uDqg4/Wix0Rx5lf95juJP7CPXQJl5FQauf3+LSz0y\nwF/j+4GqvrwsWr9hKOLmPdkyKkR6bHKtzzsxL9PM8GnElk2OpaPMMnzbL/vt2IAt\nxK01ZzPxCQCzVwHo5IJO5NR/fIyFbEPhxzG17QsRDOBR9fl9cOIvDeSO04vyZ+nz\n+kA2c3fNrZFAtpIlOOmFh8Q12rVL4sAjI5mVWnNEgvI=\n-----END CERTIFICATE-----\n",  # noqa: E501
                    "revoked": True,
                }
            ]
        },
    ],
    "properties": {
        "certificates": {
            "$id": "#/properties/certificates",
            "type": "array",
            "items": {
                "$id": "#/properties/certificates/items",
                "type": "object",
                "required": ["certificate_signing_request", "certificate", "ca", "chain"],
                "properties": {
                    "certificate_signing_request": {
                        "$id": "#/properties/certificates/items/certificate_signing_request",
                        "type": "string",
                    },
                    "certificate": {
                        "$id": "#/properties/certificates/items/certificate",
                        "type": "string",
                    },
                    "ca": {"$id": "#/properties/certificates/items/ca", "type": "string"},
                    "chain": {
                        "$id": "#/properties/certificates/items/chain",
                        "type": "array",
                        "items": {
                            "type": "string",
                            "$id": "#/properties/certificates/items/chain/items",
                        },
                    },
                    "revoked": {
                        "$id": "#/properties/certificates/items/revoked",
                        "type": "boolean",
                    },
                },
                "additionalProperties": True,
            },
        }
    },
    "required": ["certificates"],
    "additionalProperties": True,
}


logger = logging.getLogger(__name__)


@dataclass
class RequirerCSR:
    """This class represents a certificate signing request from an interface Requirer."""

    relation_id: int
    application_name: str
    unit_name: str
    csr: str
    is_ca: bool


@dataclass
class ProviderCertificate:
    """This class represents a certificate from an interface Provider."""

    relation_id: int
    application_name: str
    csr: str
    certificate: str
    ca: str
    chain: List[str]
    revoked: bool
    expiry_time: datetime
    expiry_notification_time: Optional[datetime] = None

    def chain_as_pem(self) -> str:
        """Return full certificate chain as a PEM string."""
        return "\n\n".join(reversed(self.chain))

    def to_json(self) -> str:
        """Return the object as a JSON string.

        Returns:
            str: JSON representation of the object
        """
        return json.dumps(
            {
                "relation_id": self.relation_id,
                "application_name": self.application_name,
                "csr": self.csr,
                "certificate": self.certificate,
                "ca": self.ca,
                "chain": self.chain,
                "revoked": self.revoked,
                "expiry_time": self.expiry_time.isoformat(),
                "expiry_notification_time": self.expiry_notification_time.isoformat()
                if self.expiry_notification_time
                else None,
            }
        )


class CertificateAvailableEvent(EventBase):
    """Charm Event triggered when a TLS certificate is available."""

    def __init__(
        self,
        handle: Handle,
        certificate: str,
        certificate_signing_request: str,
        ca: str,
        chain: List[str],
    ):
        super().__init__(handle)
        self.certificate = certificate
        self.certificate_signing_request = certificate_signing_request
        self.ca = ca
        self.chain = chain

    def snapshot(self) -> dict:
        """Return snapshot."""
        return {
            "certificate": self.certificate,
            "certificate_signing_request": self.certificate_signing_request,
            "ca": self.ca,
            "chain": self.chain,
        }

    def restore(self, snapshot: dict):
        """Restore snapshot."""
        self.certificate = snapshot["certificate"]
        self.certificate_signing_request = snapshot["certificate_signing_request"]
        self.ca = snapshot["ca"]
        self.chain = snapshot["chain"]

    def chain_as_pem(self) -> str:
        """Return full certificate chain as a PEM string."""
        return "\n\n".join(reversed(self.chain))


class CertificateExpiringEvent(EventBase):
    """Charm Event triggered when a TLS certificate is almost expired."""

    def __init__(self, handle, certificate: str, expiry: str):
        """CertificateExpiringEvent.

        Args:
            handle (Handle): Juju framework handle
            certificate (str): TLS Certificate
            expiry (str): Datetime string representing the time at which the certificate
                won't be valid anymore.
        """
        super().__init__(handle)
        self.certificate = certificate
        self.expiry = expiry

    def snapshot(self) -> dict:
        """Return snapshot."""
        return {"certificate": self.certificate, "expiry": self.expiry}

    def restore(self, snapshot: dict):
        """Restore snapshot."""
        self.certificate = snapshot["certificate"]
        self.expiry = snapshot["expiry"]


class CertificateInvalidatedEvent(EventBase):
    """Charm Event triggered when a TLS certificate is invalidated."""

    def __init__(
        self,
        handle: Handle,
        reason: Literal["expired", "revoked"],
        certificate: str,
        certificate_signing_request: str,
        ca: str,
        chain: List[str],
    ):
        super().__init__(handle)
        self.reason = reason
        self.certificate_signing_request = certificate_signing_request
        self.certificate = certificate
        self.ca = ca
        self.chain = chain

    def snapshot(self) -> dict:
        """Return snapshot."""
        return {
            "reason": self.reason,
            "certificate_signing_request": self.certificate_signing_request,
            "certificate": self.certificate,
            "ca": self.ca,
            "chain": self.chain,
        }

    def restore(self, snapshot: dict):
        """Restore snapshot."""
        self.reason = snapshot["reason"]
        self.certificate_signing_request = snapshot["certificate_signing_request"]
        self.certificate = snapshot["certificate"]
        self.ca = snapshot["ca"]
        self.chain = snapshot["chain"]


class AllCertificatesInvalidatedEvent(EventBase):
    """Charm Event triggered when all TLS certificates are invalidated."""

    def __init__(self, handle: Handle):
        super().__init__(handle)

    def snapshot(self) -> dict:
        """Return snapshot."""
        return {}

    def restore(self, snapshot: dict):
        """Restore snapshot."""
        pass


class CertificateCreationRequestEvent(EventBase):
    """Charm Event triggered when a TLS certificate is required."""

    def __init__(
        self,
        handle: Handle,
        certificate_signing_request: str,
        relation_id: int,
        is_ca: bool = False,
    ):
        super().__init__(handle)
        self.certificate_signing_request = certificate_signing_request
        self.relation_id = relation_id
        self.is_ca = is_ca

    def snapshot(self) -> dict:
        """Return snapshot."""
        return {
            "certificate_signing_request": self.certificate_signing_request,
            "relation_id": self.relation_id,
            "is_ca": self.is_ca,
        }

    def restore(self, snapshot: dict):
        """Restore snapshot."""
        self.certificate_signing_request = snapshot["certificate_signing_request"]
        self.relation_id = snapshot["relation_id"]
        self.is_ca = snapshot["is_ca"]


class CertificateRevocationRequestEvent(EventBase):
    """Charm Event triggered when a TLS certificate needs to be revoked."""

    def __init__(
        self,
        handle: Handle,
        certificate: str,
        certificate_signing_request: str,
        ca: str,
        chain: str,
    ):
        super().__init__(handle)
        self.certificate = certificate
        self.certificate_signing_request = certificate_signing_request
        self.ca = ca
        self.chain = chain

    def snapshot(self) -> dict:
        """Return snapshot."""
        return {
            "certificate": self.certificate,
            "certificate_signing_request": self.certificate_signing_request,
            "ca": self.ca,
            "chain": self.chain,
        }

    def restore(self, snapshot: dict):
        """Restore snapshot."""
        self.certificate = snapshot["certificate"]
        self.certificate_signing_request = snapshot["certificate_signing_request"]
        self.ca = snapshot["ca"]
        self.chain = snapshot["chain"]


def _load_relation_data(relation_data_content: RelationDataContent) -> dict:
    """Load relation data from the relation data bag.

    Json loads all data.

    Args:
        relation_data_content: Relation data from the databag

    Returns:
        dict: Relation data in dict format.
    """
    certificate_data = {}
    try:
        for key in relation_data_content:
            try:
                certificate_data[key] = json.loads(relation_data_content[key])
            except (json.decoder.JSONDecodeError, TypeError):
                certificate_data[key] = relation_data_content[key]
    except ModelError:
        pass
    return certificate_data


def _get_closest_future_time(
    expiry_notification_time: datetime, expiry_time: datetime
) -> datetime:
    """Return expiry_notification_time if not in the past, otherwise return expiry_time.

    Args:
        expiry_notification_time (datetime): Notification time of impending expiration
        expiry_time (datetime): Expiration time

    Returns:
        datetime: expiry_notification_time if not in the past, expiry_time otherwise
    """
    return (
        expiry_notification_time
        if datetime.now(timezone.utc) < expiry_notification_time
        else expiry_time
    )


def calculate_expiry_notification_time(
    validity_start_time: datetime,
    expiry_time: datetime,
    provider_recommended_notification_time: Optional[int],
    requirer_recommended_notification_time: Optional[int],
) -> datetime:
    """Calculate a reasonable time to notify the user about the certificate expiry.

    It takes into account the time recommended by the provider and by the requirer.
    Time recommended by the provider is preferred,
    then time recommended by the requirer,
    then dynamically calculated time.

    Args:
        validity_start_time: Certificate validity time
        expiry_time: Certificate expiry time
        provider_recommended_notification_time:
            Time in hours prior to expiry to notify the user.
            Recommended by the provider.
        requirer_recommended_notification_time:
            Time in hours prior to expiry to notify the user.
            Recommended by the requirer.

    Returns:
        datetime: Time to notify the user about the certificate expiry.
    """
    if provider_recommended_notification_time is not None:
        provider_recommended_notification_time = abs(provider_recommended_notification_time)
        provider_recommendation_time_delta = (
            expiry_time - timedelta(hours=provider_recommended_notification_time)
        )
        if validity_start_time < provider_recommendation_time_delta:
            return provider_recommendation_time_delta

    if requirer_recommended_notification_time is not None:
        requirer_recommended_notification_time = abs(requirer_recommended_notification_time)
        requirer_recommendation_time_delta = (
            expiry_time - timedelta(hours=requirer_recommended_notification_time)
        )
        if validity_start_time < requirer_recommendation_time_delta:
            return requirer_recommendation_time_delta
    calculated_hours = (expiry_time - validity_start_time).total_seconds() / (3600 * 3)
    return expiry_time - timedelta(hours=calculated_hours)


def generate_ca(
    private_key: bytes,
    subject: str,
    private_key_password: Optional[bytes] = None,
    validity: int = 365,
    country: str = "US",
) -> bytes:
    """Generate a CA Certificate.

    Args:
        private_key (bytes): Private key
        subject (str): Common Name that can be an IP or a Full Qualified Domain Name (FQDN).
        private_key_password (bytes): Private key password
        validity (int): Certificate validity time (in days)
        country (str): Certificate Issuing country

    Returns:
        bytes: CA Certificate.
    """
    private_key_object = serialization.load_pem_private_key(
        private_key, password=private_key_password
    )
    subject_name = x509.Name(
        [
            x509.NameAttribute(x509.NameOID.COUNTRY_NAME, country),
            x509.NameAttribute(x509.NameOID.COMMON_NAME, subject),
        ]
    )
    subject_identifier_object = x509.SubjectKeyIdentifier.from_public_key(
        private_key_object.public_key()  # type: ignore[arg-type]
    )
    subject_identifier = key_identifier = subject_identifier_object.public_bytes()
    key_usage = x509.KeyUsage(
        digital_signature=True,
        key_encipherment=True,
        key_cert_sign=True,
        key_agreement=False,
        content_commitment=False,
        data_encipherment=False,
        crl_sign=False,
        encipher_only=False,
        decipher_only=False,
    )
    cert = (
        x509.CertificateBuilder()
        .subject_name(subject_name)
        .issuer_name(subject_name)
        .public_key(private_key_object.public_key())  # type: ignore[arg-type]
        .serial_number(x509.random_serial_number())
        .not_valid_before(datetime.now(timezone.utc))
        .not_valid_after(datetime.now(timezone.utc) + timedelta(days=validity))
        .add_extension(x509.SubjectKeyIdentifier(digest=subject_identifier), critical=False)
        .add_extension(
            x509.AuthorityKeyIdentifier(
                key_identifier=key_identifier,
                authority_cert_issuer=None,
                authority_cert_serial_number=None,
            ),
            critical=False,
        )
        .add_extension(key_usage, critical=True)
        .add_extension(
            x509.BasicConstraints(ca=True, path_length=None),
            critical=True,
        )
        .sign(private_key_object, hashes.SHA256())  # type: ignore[arg-type]
    )
    return cert.public_bytes(serialization.Encoding.PEM)


def get_certificate_extensions(
    authority_key_identifier: bytes,
    csr: x509.CertificateSigningRequest,
    alt_names: Optional[List[str]],
    is_ca: bool,
) -> List[x509.Extension]:
    """Generate a list of certificate extensions from a CSR and other known information.

    Args:
        authority_key_identifier (bytes): Authority key identifier
        csr (x509.CertificateSigningRequest): CSR
        alt_names (list): List of alt names to put on cert - prefer putting SANs in CSR
        is_ca (bool): Whether the certificate is a CA certificate

    Returns:
        List[x509.Extension]: List of extensions
    """
    cert_extensions_list: List[x509.Extension] = [
        x509.Extension(
            oid=ExtensionOID.AUTHORITY_KEY_IDENTIFIER,
            value=x509.AuthorityKeyIdentifier(
                key_identifier=authority_key_identifier,
                authority_cert_issuer=None,
                authority_cert_serial_number=None,
            ),
            critical=False,
        ),
        x509.Extension(
            oid=ExtensionOID.SUBJECT_KEY_IDENTIFIER,
            value=x509.SubjectKeyIdentifier.from_public_key(csr.public_key()),
            critical=False,
        ),
        x509.Extension(
            oid=ExtensionOID.BASIC_CONSTRAINTS,
            critical=True,
            value=x509.BasicConstraints(ca=is_ca, path_length=None),
        ),
    ]

    sans: List[x509.GeneralName] = []
    san_alt_names = [x509.DNSName(name) for name in alt_names] if alt_names else []
    sans.extend(san_alt_names)
    try:
        loaded_san_ext = csr.extensions.get_extension_for_class(x509.SubjectAlternativeName)
        sans.extend(
            [x509.DNSName(name) for name in loaded_san_ext.value.get_values_for_type(x509.DNSName)]
        )
        sans.extend(
            [x509.IPAddress(ip) for ip in loaded_san_ext.value.get_values_for_type(x509.IPAddress)]
        )
        sans.extend(
            [
                x509.RegisteredID(oid)
                for oid in loaded_san_ext.value.get_values_for_type(x509.RegisteredID)
            ]
        )
    except x509.ExtensionNotFound:
        pass

    if sans:
        cert_extensions_list.append(
            x509.Extension(
                oid=ExtensionOID.SUBJECT_ALTERNATIVE_NAME,
                critical=False,
                value=x509.SubjectAlternativeName(sans),
            )
        )

    if is_ca:
        cert_extensions_list.append(
            x509.Extension(
                ExtensionOID.KEY_USAGE,
                critical=True,
                value=x509.KeyUsage(
                    digital_signature=False,
                    content_commitment=False,
                    key_encipherment=False,
                    data_encipherment=False,
                    key_agreement=False,
                    key_cert_sign=True,
                    crl_sign=True,
                    encipher_only=False,
                    decipher_only=False,
                ),
            )
        )

    existing_oids = {ext.oid for ext in cert_extensions_list}
    for extension in csr.extensions:
        if extension.oid == ExtensionOID.SUBJECT_ALTERNATIVE_NAME:
            continue
        if extension.oid in existing_oids:
            logger.warning("Extension %s is managed by the TLS provider, ignoring.", extension.oid)
            continue
        cert_extensions_list.append(extension)

    return cert_extensions_list


def generate_certificate(
    csr: bytes,
    ca: bytes,
    ca_key: bytes,
    ca_key_password: Optional[bytes] = None,
    validity: int = 365,
    alt_names: Optional[List[str]] = None,
    is_ca: bool = False,
) -> bytes:
    """Generate a TLS certificate based on a CSR.

    Args:
        csr (bytes): CSR
        ca (bytes): CA Certificate
        ca_key (bytes): CA private key
        ca_key_password: CA private key password
        validity (int): Certificate validity (in days)
        alt_names (list): List of alt names to put on cert - prefer putting SANs in CSR
        is_ca (bool): Whether the certificate is a CA certificate

    Returns:
        bytes: Certificate
    """
    csr_object = x509.load_pem_x509_csr(csr)
    subject = csr_object.subject
    ca_pem = x509.load_pem_x509_certificate(ca)
    issuer = ca_pem.issuer
    private_key = serialization.load_pem_private_key(ca_key, password=ca_key_password)

    certificate_builder = (
        x509.CertificateBuilder()
        .subject_name(subject)
        .issuer_name(issuer)
        .public_key(csr_object.public_key())
        .serial_number(x509.random_serial_number())
        .not_valid_before(datetime.now(timezone.utc))
        .not_valid_after(datetime.now(timezone.utc) + timedelta(days=validity))
    )
    extensions = get_certificate_extensions(
        authority_key_identifier=ca_pem.extensions.get_extension_for_class(
            x509.SubjectKeyIdentifier
        ).value.key_identifier,
        csr=csr_object,
        alt_names=alt_names,
        is_ca=is_ca,
    )
    for extension in extensions:
        try:
            certificate_builder = certificate_builder.add_extension(
                extval=extension.value,
                critical=extension.critical,
            )
        except ValueError as e:
            logger.warning("Failed to add extension %s: %s", extension.oid, e)

    cert = certificate_builder.sign(private_key, hashes.SHA256())  # type: ignore[arg-type]
    return cert.public_bytes(serialization.Encoding.PEM)


def generate_private_key(
    password: Optional[bytes] = None,
    key_size: int = 2048,
    public_exponent: int = 65537,
) -> bytes:
    """Generate a private key.

    Args:
        password (bytes): Password for decrypting the private key
        key_size (int): Key size in bytes
        public_exponent: Public exponent.

    Returns:
        bytes: Private Key
    """
    private_key = rsa.generate_private_key(
        public_exponent=public_exponent,
        key_size=key_size,
    )
    key_bytes = private_key.private_bytes(
        encoding=serialization.Encoding.PEM,
        format=serialization.PrivateFormat.TraditionalOpenSSL,
        encryption_algorithm=(
            serialization.BestAvailableEncryption(password)
            if password
            else serialization.NoEncryption()
        ),
    )
    return key_bytes


def generate_csr(  # noqa: C901
    private_key: bytes,
    subject: str,
    add_unique_id_to_subject_name: bool = True,
    organization: Optional[str] = None,
    email_address: Optional[str] = None,
    country_name: Optional[str] = None,
    state_or_province_name: Optional[str] = None,
    locality_name: Optional[str] = None,
    private_key_password: Optional[bytes] = None,
    sans: Optional[List[str]] = None,
    sans_oid: Optional[List[str]] = None,
    sans_ip: Optional[List[str]] = None,
    sans_dns: Optional[List[str]] = None,
    additional_critical_extensions: Optional[List] = None,
) -> bytes:
    """Generate a CSR using private key and subject.

    Args:
        private_key (bytes): Private key
        subject (str): CSR Common Name that can be an IP or a Full Qualified Domain Name (FQDN).
        add_unique_id_to_subject_name (bool): Whether a unique ID must be added to the CSR's
            subject name. Always leave to "True" when the CSR is used to request certificates
            using the tls-certificates relation.
        organization (str): Name of organization.
        email_address (str): Email address.
        country_name (str): Country Name.
        state_or_province_name (str): State or Province Name.
        locality_name (str): Locality Name.
        private_key_password (bytes): Private key password
        sans (list): Use sans_dns - this will be deprecated in a future release
            List of DNS subject alternative names (keeping it for now for backward compatibility)
        sans_oid (list): List of registered ID SANs
        sans_dns (list): List of DNS subject alternative names (similar to the arg: sans)
        sans_ip (list): List of IP subject alternative names
        additional_critical_extensions (list): List of critical additional extension objects.
            Object must be a x509 ExtensionType.

    Returns:
        bytes: CSR
    """
    signing_key = serialization.load_pem_private_key(private_key, password=private_key_password)
    subject_name = [x509.NameAttribute(x509.NameOID.COMMON_NAME, subject)]
    if add_unique_id_to_subject_name:
        unique_identifier = uuid.uuid4()
        subject_name.append(
            x509.NameAttribute(x509.NameOID.X500_UNIQUE_IDENTIFIER, str(unique_identifier))
        )
    if organization:
        subject_name.append(x509.NameAttribute(x509.NameOID.ORGANIZATION_NAME, organization))
    if email_address:
        subject_name.append(x509.NameAttribute(x509.NameOID.EMAIL_ADDRESS, email_address))
    if country_name:
        subject_name.append(x509.NameAttribute(x509.NameOID.COUNTRY_NAME, country_name))
    if state_or_province_name:
        subject_name.append(
            x509.NameAttribute(x509.NameOID.STATE_OR_PROVINCE_NAME, state_or_province_name)
        )
    if locality_name:
        subject_name.append(x509.NameAttribute(x509.NameOID.LOCALITY_NAME, locality_name))
    csr = x509.CertificateSigningRequestBuilder(subject_name=x509.Name(subject_name))

    _sans: List[x509.GeneralName] = []
    if sans_oid:
        _sans.extend([x509.RegisteredID(x509.ObjectIdentifier(san)) for san in sans_oid])
    if sans_ip:
        _sans.extend([x509.IPAddress(IPv4Address(san)) for san in sans_ip])
    if sans:
        _sans.extend([x509.DNSName(san) for san in sans])
    if sans_dns:
        _sans.extend([x509.DNSName(san) for san in sans_dns])
    if _sans:
        csr = csr.add_extension(x509.SubjectAlternativeName(set(_sans)), critical=False)

    if additional_critical_extensions:
        for extension in additional_critical_extensions:
            csr = csr.add_extension(extension, critical=True)

    signed_certificate = csr.sign(signing_key, hashes.SHA256())  # type: ignore[arg-type]
    return signed_certificate.public_bytes(serialization.Encoding.PEM)


def get_sha256_hex(data: str) -> str:
    """Calculate the hash of the provided data and return the hexadecimal representation."""
    digest = hashes.Hash(hashes.SHA256())
    digest.update(data.encode())
    return digest.finalize().hex()


def csr_matches_certificate(csr: str, cert: str) -> bool:
    """Check if a CSR matches a certificate.

    Args:
        csr (str): Certificate Signing Request as a string
        cert (str): Certificate as a string
    Returns:
        bool: True/False depending on whether the CSR matches the certificate.
    """
    try:
        csr_object = x509.load_pem_x509_csr(csr.encode("utf-8"))
        cert_object = x509.load_pem_x509_certificate(cert.encode("utf-8"))

        if csr_object.public_key().public_bytes(
            encoding=serialization.Encoding.PEM,
            format=serialization.PublicFormat.SubjectPublicKeyInfo,
        ) != cert_object.public_key().public_bytes(
            encoding=serialization.Encoding.PEM,
            format=serialization.PublicFormat.SubjectPublicKeyInfo,
        ):
            return False
        if (
            csr_object.public_key().public_numbers().n  # type: ignore[union-attr]
            != cert_object.public_key().public_numbers().n  # type: ignore[union-attr]
        ):
            return False
    except ValueError:
        logger.warning("Could not load certificate or CSR.")
        return False
    return True


def _relation_data_is_valid(
    relation: Relation, app_or_unit: Union[Application, Unit], json_schema: dict
) -> bool:
    """Check whether relation data is valid based on json schema.

    Args:
        relation (Relation): Relation object
        app_or_unit (Union[Application, Unit]): Application or unit object
        json_schema (dict): Json schema

    Returns:
        bool: Whether relation data is valid.
    """
    relation_data = _load_relation_data(relation.data[app_or_unit])
    try:
        validate(instance=relation_data, schema=json_schema)
        return True
    except exceptions.ValidationError:
        return False


class CertificatesProviderCharmEvents(CharmEvents):
    """List of events that the TLS Certificates provider charm can leverage."""

    certificate_creation_request = EventSource(CertificateCreationRequestEvent)
    certificate_revocation_request = EventSource(CertificateRevocationRequestEvent)


class CertificatesRequirerCharmEvents(CharmEvents):
    """List of events that the TLS Certificates requirer charm can leverage."""

    certificate_available = EventSource(CertificateAvailableEvent)
    certificate_expiring = EventSource(CertificateExpiringEvent)
    certificate_invalidated = EventSource(CertificateInvalidatedEvent)
    all_certificates_invalidated = EventSource(AllCertificatesInvalidatedEvent)


class TLSCertificatesProvidesV3(Object):
    """TLS certificates provider class to be instantiated by TLS certificates providers."""

    on = CertificatesProviderCharmEvents()  # type: ignore[reportAssignmentType]

    def __init__(self, charm: CharmBase, relationship_name: str):
        super().__init__(charm, relationship_name)
        self.framework.observe(
            charm.on[relationship_name].relation_changed, self._on_relation_changed
        )
        self.charm = charm
        self.relationship_name = relationship_name

    def _load_app_relation_data(self, relation: Relation) -> dict:
        """Load relation data from the application relation data bag.

        Json loads all data.

        Args:
            relation: Relation data from the application databag

        Returns:
            dict: Relation data in dict format.
        """
        # If unit is not leader, it does not try to reach relation data.
        if not self.model.unit.is_leader():
            return {}
        return _load_relation_data(relation.data[self.charm.app])

    def _add_certificate(
        self,
        relation_id: int,
        certificate: str,
        certificate_signing_request: str,
        ca: str,
        chain: List[str],
        recommended_expiry_notification_time: Optional[int] = None,
    ) -> None:
        """Add certificate to relation data.

        Args:
            relation_id (int): Relation id
            certificate (str): Certificate
            certificate_signing_request (str): Certificate Signing Request
            ca (str): CA Certificate
            chain (list): CA Chain
            recommended_expiry_notification_time (int):
                Time in hours before the certificate expires to notify the user.

        Returns:
            None
        """
        relation = self.model.get_relation(
            relation_name=self.relationship_name, relation_id=relation_id
        )
        if not relation:
            raise RuntimeError(
                f"Relation {self.relationship_name} does not exist - "
                f"The certificate request can't be completed"
            )
        new_certificate = {
            "certificate": certificate,
            "certificate_signing_request": certificate_signing_request,
            "ca": ca,
            "chain": chain,
            "recommended_expiry_notification_time": recommended_expiry_notification_time,
        }
        provider_relation_data = self._load_app_relation_data(relation)
        provider_certificates = provider_relation_data.get("certificates", [])
        certificates = copy.deepcopy(provider_certificates)
        if new_certificate in certificates:
            logger.info("Certificate already in relation data - Doing nothing")
            return
        certificates.append(new_certificate)
        relation.data[self.model.app]["certificates"] = json.dumps(certificates)

    def _remove_certificate(
        self,
        relation_id: int,
        certificate: Optional[str] = None,
        certificate_signing_request: Optional[str] = None,
    ) -> None:
        """Remove certificate from a given relation based on user provided certificate or csr.

        Args:
            relation_id (int): Relation id
            certificate (str): Certificate (optional)
            certificate_signing_request: Certificate signing request (optional)

        Returns:
            None
        """
        relation = self.model.get_relation(
            relation_name=self.relationship_name,
            relation_id=relation_id,
        )
        if not relation:
            raise RuntimeError(
                f"Relation {self.relationship_name} with relation id {relation_id} does not exist"
            )
        provider_relation_data = self._load_app_relation_data(relation)
        provider_certificates = provider_relation_data.get("certificates", [])
        certificates = copy.deepcopy(provider_certificates)
        for certificate_dict in certificates:
            if certificate and certificate_dict["certificate"] == certificate:
                certificates.remove(certificate_dict)
            if (
                certificate_signing_request
                and certificate_dict["certificate_signing_request"] == certificate_signing_request
            ):
                certificates.remove(certificate_dict)
        relation.data[self.model.app]["certificates"] = json.dumps(certificates)

    def revoke_all_certificates(self) -> None:
        """Revoke all certificates of this provider.

        This method is meant to be used when the Root CA has changed.
        """
        for relation in self.model.relations[self.relationship_name]:
            provider_relation_data = self._load_app_relation_data(relation)
            provider_certificates = copy.deepcopy(provider_relation_data.get("certificates", []))
            for certificate in provider_certificates:
                certificate["revoked"] = True
            relation.data[self.model.app]["certificates"] = json.dumps(provider_certificates)

    def set_relation_certificate(
        self,
        certificate: str,
        certificate_signing_request: str,
        ca: str,
        chain: List[str],
        relation_id: int,
        recommended_expiry_notification_time: Optional[int] = None,
    ) -> None:
        """Add certificates to relation data.

        Args:
            certificate (str): Certificate
            certificate_signing_request (str): Certificate signing request
            ca (str): CA Certificate
            chain (list): CA Chain
            relation_id (int): Juju relation ID
            recommended_expiry_notification_time (int):
                Recommended time in hours before the certificate expires to notify the user.

        Returns:
            None
        """
        if not self.model.unit.is_leader():
            return
        certificates_relation = self.model.get_relation(
            relation_name=self.relationship_name, relation_id=relation_id
        )
        if not certificates_relation:
            raise RuntimeError(f"Relation {self.relationship_name} does not exist")
        self._remove_certificate(
            certificate_signing_request=certificate_signing_request.strip(),
            relation_id=relation_id,
        )
        self._add_certificate(
            relation_id=relation_id,
            certificate=certificate.strip(),
            certificate_signing_request=certificate_signing_request.strip(),
            ca=ca.strip(),
            chain=[cert.strip() for cert in chain],
            recommended_expiry_notification_time=recommended_expiry_notification_time,
        )

    def remove_certificate(self, certificate: str) -> None:
        """Remove a given certificate from relation data.

        Args:
            certificate (str): TLS Certificate

        Returns:
            None
        """
        certificates_relation = self.model.relations[self.relationship_name]
        if not certificates_relation:
            raise RuntimeError(f"Relation {self.relationship_name} does not exist")
        for certificate_relation in certificates_relation:
            self._remove_certificate(certificate=certificate, relation_id=certificate_relation.id)

    def get_issued_certificates(
        self, relation_id: Optional[int] = None
    ) -> List[ProviderCertificate]:
        """Return a List of issued (non revoked) certificates.

        Returns:
            List: List of ProviderCertificate objects
        """
        provider_certificates = self.get_provider_certificates(relation_id=relation_id)
        return [certificate for certificate in provider_certificates if not certificate.revoked]

    def get_provider_certificates(
        self, relation_id: Optional[int] = None
    ) -> List[ProviderCertificate]:
        """Return a List of issued certificates.

        Returns:
            List: List of ProviderCertificate objects
        """
        certificates: List[ProviderCertificate] = []
        relations = (
            [
                relation
                for relation in self.model.relations[self.relationship_name]
                if relation.id == relation_id
            ]
            if relation_id is not None
            else self.model.relations.get(self.relationship_name, [])
        )
        for relation in relations:
            if not relation.app:
                logger.warning("Relation %s does not have an application", relation.id)
                continue
            provider_relation_data = self._load_app_relation_data(relation)
            provider_certificates = provider_relation_data.get("certificates", [])
            for certificate in provider_certificates:
                try:
                    certificate_object = x509.load_pem_x509_certificate(
                        data=certificate["certificate"].encode()
                    )
                except ValueError as e:
                    logger.error("Could not load certificate - Skipping: %s", e)
                    continue
                provider_certificate = ProviderCertificate(
                    relation_id=relation.id,
                    application_name=relation.app.name,
                    csr=certificate["certificate_signing_request"],
                    certificate=certificate["certificate"],
                    ca=certificate["ca"],
                    chain=certificate["chain"],
                    revoked=certificate.get("revoked", False),
                    expiry_time=certificate_object.not_valid_after_utc,
                    expiry_notification_time=certificate.get(
                        "recommended_expiry_notification_time"
                    ),
                )
                certificates.append(provider_certificate)
        return certificates

    def _on_relation_changed(self, event: RelationChangedEvent) -> None:
        """Handle relation changed event.

        Looks at the relation data and either emits:
        - certificate request event: If the unit relation data contains a CSR for which
            a certificate does not exist in the provider relation data.
        - certificate revocation event: If the provider relation data contains a CSR for which
            a csr does not exist in the requirer relation data.

        Args:
            event: Juju event

        Returns:
            None
        """
        if event.unit is None:
            logger.error("Relation_changed event does not have a unit.")
            return
        if not self.model.unit.is_leader():
            return
        if not _relation_data_is_valid(event.relation, event.unit, REQUIRER_JSON_SCHEMA):
            logger.debug("Relation data did not pass JSON Schema validation")
            return
        provider_certificates = self.get_provider_certificates(relation_id=event.relation.id)
        requirer_csrs = self.get_requirer_csrs(relation_id=event.relation.id)
        provider_csrs = [
            certificate_creation_request.csr
            for certificate_creation_request in provider_certificates
        ]
        for certificate_request in requirer_csrs:
            if certificate_request.csr not in provider_csrs:
                self.on.certificate_creation_request.emit(
                    certificate_signing_request=certificate_request.csr,
                    relation_id=certificate_request.relation_id,
                    is_ca=certificate_request.is_ca,
                )
        self._revoke_certificates_for_which_no_csr_exists(relation_id=event.relation.id)

    def _revoke_certificates_for_which_no_csr_exists(self, relation_id: int) -> None:
        """Revoke certificates for which no unit has a CSR.

        Goes through all generated certificates and compare against the list of CSRs for all units.

        Returns:
            None
        """
        provider_certificates = self.get_provider_certificates(relation_id)
        requirer_csrs = self.get_requirer_csrs(relation_id)
        list_of_csrs = [csr.csr for csr in requirer_csrs]
        for certificate in provider_certificates:
            if certificate.csr not in list_of_csrs:
                self.on.certificate_revocation_request.emit(
                    certificate=certificate.certificate,
                    certificate_signing_request=certificate.csr,
                    ca=certificate.ca,
                    chain=certificate.chain,
                )
                self.remove_certificate(certificate=certificate.certificate)

    def get_outstanding_certificate_requests(
        self, relation_id: Optional[int] = None
    ) -> List[RequirerCSR]:
        """Return CSR's for which no certificate has been issued.

        Args:
            relation_id (int): Relation id

        Returns:
            list: List of RequirerCSR objects.
        """
        requirer_csrs = self.get_requirer_csrs(relation_id=relation_id)
        outstanding_csrs: List[RequirerCSR] = []
        for relation_csr in requirer_csrs:
            if not self.certificate_issued_for_csr(
                app_name=relation_csr.application_name,
                csr=relation_csr.csr,
                relation_id=relation_id,
            ):
                outstanding_csrs.append(relation_csr)
        return outstanding_csrs

    def get_requirer_csrs(self, relation_id: Optional[int] = None) -> List[RequirerCSR]:
        """Return a list of requirers' CSRs.

        It returns CSRs from all relations if relation_id is not specified.
        CSRs are returned per relation id, application name and unit name.

        Returns:
            list: List[RequirerCSR]
        """
        relation_csrs: List[RequirerCSR] = []
        relations = (
            [
                relation
                for relation in self.model.relations[self.relationship_name]
                if relation.id == relation_id
            ]
            if relation_id is not None
            else self.model.relations.get(self.relationship_name, [])
        )

        for relation in relations:
            for unit in relation.units:
                requirer_relation_data = _load_relation_data(relation.data[unit])
                unit_csrs_list = requirer_relation_data.get("certificate_signing_requests", [])
                for unit_csr in unit_csrs_list:
                    csr = unit_csr.get("certificate_signing_request")
                    if not csr:
                        logger.warning("No CSR found in relation data - Skipping")
                        continue
                    ca = unit_csr.get("ca", False)
                    if not relation.app:
                        logger.warning("No remote app in relation - Skipping")
                        continue
                    relation_csr = RequirerCSR(
                        relation_id=relation.id,
                        application_name=relation.app.name,
                        unit_name=unit.name,
                        csr=csr,
                        is_ca=ca,
                    )
                    relation_csrs.append(relation_csr)
        return relation_csrs

    def certificate_issued_for_csr(
        self, app_name: str, csr: str, relation_id: Optional[int]
    ) -> bool:
        """Check whether a certificate has been issued for a given CSR.

        Args:
            app_name (str): Application name that the CSR belongs to.
            csr (str): Certificate Signing Request.
            relation_id (Optional[int]): Relation ID

        Returns:
            bool: True/False depending on whether a certificate has been issued for the given CSR.
        """
        issued_certificates_per_csr = self.get_issued_certificates(relation_id=relation_id)
        for issued_certificate in issued_certificates_per_csr:
            if issued_certificate.csr == csr and issued_certificate.application_name == app_name:
                return csr_matches_certificate(csr, issued_certificate.certificate)
        return False


class TLSCertificatesRequiresV3(Object):
    """TLS certificates requirer class to be instantiated by TLS certificates requirers."""

    on = CertificatesRequirerCharmEvents()  # type: ignore[reportAssignmentType]

    def __init__(
        self,
        charm: CharmBase,
        relationship_name: str,
        expiry_notification_time: Optional[int] = None,
    ):
        """Generate/use private key and observes relation changed event.

        Args:
            charm: Charm object
            relationship_name: Juju relation name
            expiry_notification_time (int): Number of hours prior to certificate expiry.
                Used to trigger the CertificateExpiring event.
                This value is used as a recommendation only,
                The actual value is calculated taking into account the provider's recommendation.
        """
        super().__init__(charm, relationship_name)
        if not JujuVersion.from_environ().has_secrets:
            logger.warning("This version of the TLS library requires Juju secrets (Juju >= 3.0)")
        self.relationship_name = relationship_name
        self.charm = charm
        self.expiry_notification_time = expiry_notification_time
        self.framework.observe(
            charm.on[relationship_name].relation_changed, self._on_relation_changed
        )
        self.framework.observe(
            charm.on[relationship_name].relation_broken, self._on_relation_broken
        )
        self.framework.observe(charm.on.secret_expired, self._on_secret_expired)

    def get_requirer_csrs(self) -> List[RequirerCSR]:
        """Return list of requirer's CSRs from relation unit data.

        Returns:
            list: List of RequirerCSR objects.
        """
        relation = self.model.get_relation(self.relationship_name)
        if not relation:
            return []
        requirer_csrs = []
        requirer_relation_data = _load_relation_data(relation.data[self.model.unit])
        requirer_csrs_dict = requirer_relation_data.get("certificate_signing_requests", [])
        for requirer_csr_dict in requirer_csrs_dict:
            csr = requirer_csr_dict.get("certificate_signing_request")
            if not csr:
                logger.warning("No CSR found in relation data - Skipping")
                continue
            ca = requirer_csr_dict.get("ca", False)
            relation_csr = RequirerCSR(
                relation_id=relation.id,
                application_name=self.model.app.name,
                unit_name=self.model.unit.name,
                csr=csr,
                is_ca=ca,
            )
            requirer_csrs.append(relation_csr)
        return requirer_csrs

    def get_provider_certificates(self) -> List[ProviderCertificate]:
        """Return list of certificates from the provider's relation data."""
        provider_certificates: List[ProviderCertificate] = []
        relation = self.model.get_relation(self.relationship_name)
        if not relation:
            logger.debug("No relation: %s", self.relationship_name)
            return []
        if not relation.app:
            logger.debug("No remote app in relation: %s", self.relationship_name)
            return []
        provider_relation_data = _load_relation_data(relation.data[relation.app])
        provider_certificate_dicts = provider_relation_data.get("certificates", [])
        for provider_certificate_dict in provider_certificate_dicts:
            certificate = provider_certificate_dict.get("certificate")
            if not certificate:
                logger.warning("No certificate found in relation data - Skipping")
                continue
            try:
                certificate_object = x509.load_pem_x509_certificate(data=certificate.encode())
            except ValueError as e:
                logger.error("Could not load certificate - Skipping: %s", e)
                continue
            ca = provider_certificate_dict.get("ca")
            chain = provider_certificate_dict.get("chain", [])
            csr = provider_certificate_dict.get("certificate_signing_request")
            recommended_expiry_notification_time = provider_certificate_dict.get(
                "recommended_expiry_notification_time"
            )
            expiry_time = certificate_object.not_valid_after_utc
            validity_start_time = certificate_object.not_valid_before_utc
            expiry_notification_time = calculate_expiry_notification_time(
                validity_start_time=validity_start_time,
                expiry_time=expiry_time,
                provider_recommended_notification_time=recommended_expiry_notification_time,
                requirer_recommended_notification_time=self.expiry_notification_time,
            )
            if not csr:
                logger.warning("No CSR found in relation data - Skipping")
                continue
            revoked = provider_certificate_dict.get("revoked", False)
            provider_certificate = ProviderCertificate(
                relation_id=relation.id,
                application_name=relation.app.name,
                csr=csr,
                certificate=certificate,
                ca=ca,
                chain=chain,
                revoked=revoked,
                expiry_time=expiry_time,
                expiry_notification_time=expiry_notification_time,
            )
            provider_certificates.append(provider_certificate)
        return provider_certificates

    def _add_requirer_csr_to_relation_data(self, csr: str, is_ca: bool) -> None:
        """Add CSR to relation data.

        Args:
            csr (str): Certificate Signing Request
            is_ca (bool): Whether the certificate is a CA certificate

        Returns:
            None
        """
        relation = self.model.get_relation(self.relationship_name)
        if not relation:
            raise RuntimeError(
                f"Relation {self.relationship_name} does not exist - "
                f"The certificate request can't be completed"
            )
        for requirer_csr in self.get_requirer_csrs():
            if requirer_csr.csr == csr and requirer_csr.is_ca == is_ca:
                logger.info("CSR already in relation data - Doing nothing")
                return
        new_csr_dict = {
            "certificate_signing_request": csr,
            "ca": is_ca,
        }
        requirer_relation_data = _load_relation_data(relation.data[self.model.unit])
        existing_relation_data = requirer_relation_data.get("certificate_signing_requests", [])
        new_relation_data = copy.deepcopy(existing_relation_data)
        new_relation_data.append(new_csr_dict)
        relation.data[self.model.unit]["certificate_signing_requests"] = json.dumps(
            new_relation_data
        )

    def _remove_requirer_csr_from_relation_data(self, csr: str) -> None:
        """Remove CSR from relation data.

        Args:
            csr (str): Certificate signing request

        Returns:
            None
        """
        relation = self.model.get_relation(self.relationship_name)
        if not relation:
            raise RuntimeError(
                f"Relation {self.relationship_name} does not exist - "
                f"The certificate request can't be completed"
            )
        if not self.get_requirer_csrs():
            logger.info("No CSRs in relation data - Doing nothing")
            return
        requirer_relation_data = _load_relation_data(relation.data[self.model.unit])
        existing_relation_data = requirer_relation_data.get("certificate_signing_requests", [])
        new_relation_data = copy.deepcopy(existing_relation_data)
        for requirer_csr in new_relation_data:
            if requirer_csr["certificate_signing_request"] == csr:
                new_relation_data.remove(requirer_csr)
        relation.data[self.model.unit]["certificate_signing_requests"] = json.dumps(
            new_relation_data
        )

    def request_certificate_creation(
        self, certificate_signing_request: bytes, is_ca: bool = False
    ) -> None:
        """Request TLS certificate to provider charm.

        Args:
            certificate_signing_request (bytes): Certificate Signing Request
            is_ca (bool): Whether the certificate is a CA certificate

        Returns:
            None
        """
        relation = self.model.get_relation(self.relationship_name)
        if not relation:
            raise RuntimeError(
                f"Relation {self.relationship_name} does not exist - "
                f"The certificate request can't be completed"
            )
        self._add_requirer_csr_to_relation_data(
            certificate_signing_request.decode().strip(), is_ca=is_ca
        )
        logger.info("Certificate request sent to provider")

    def request_certificate_revocation(self, certificate_signing_request: bytes) -> None:
        """Remove CSR from relation data.

        The provider of this relation is then expected to remove certificates associated to this
        CSR from the relation data as well and emit a request_certificate_revocation event for the
        provider charm to interpret.

        Args:
            certificate_signing_request (bytes): Certificate Signing Request

        Returns:
            None
        """
        self._remove_requirer_csr_from_relation_data(certificate_signing_request.decode().strip())
        logger.info("Certificate revocation sent to provider")

    def request_certificate_renewal(
        self, old_certificate_signing_request: bytes, new_certificate_signing_request: bytes
    ) -> None:
        """Renew certificate.

        Removes old CSR from relation data and adds new one.

        Args:
            old_certificate_signing_request: Old CSR
            new_certificate_signing_request: New CSR

        Returns:
            None
        """
        try:
            self.request_certificate_revocation(
                certificate_signing_request=old_certificate_signing_request
            )
        except RuntimeError:
            logger.warning("Certificate revocation failed.")
        self.request_certificate_creation(
            certificate_signing_request=new_certificate_signing_request
        )
        logger.info("Certificate renewal request completed.")

    def get_assigned_certificates(self) -> List[ProviderCertificate]:
        """Get a list of certificates that were assigned to this unit.

        Returns:
            List: List[ProviderCertificate]
        """
        assigned_certificates = []
        for requirer_csr in self.get_certificate_signing_requests(fulfilled_only=True):
            if cert := self._find_certificate_in_relation_data(requirer_csr.csr):
                assigned_certificates.append(cert)
        return assigned_certificates

    def get_expiring_certificates(self) -> List[ProviderCertificate]:
        """Get a list of certificates that were assigned to this unit that are expiring or expired.

        Returns:
            List: List[ProviderCertificate]
        """
        expiring_certificates: List[ProviderCertificate] = []
        for requirer_csr in self.get_certificate_signing_requests(fulfilled_only=True):
            if cert := self._find_certificate_in_relation_data(requirer_csr.csr):
                if not cert.expiry_time or not cert.expiry_notification_time:
                    continue
                if datetime.now(timezone.utc) > cert.expiry_notification_time:
                    expiring_certificates.append(cert)
        return expiring_certificates

    def get_certificate_signing_requests(
        self,
        fulfilled_only: bool = False,
        unfulfilled_only: bool = False,
    ) -> List[RequirerCSR]:
        """Get the list of CSR's that were sent to the provider.

        You can choose to get only the CSR's that have a certificate assigned or only the CSR's
        that don't.

        Args:
            fulfilled_only (bool): This option will discard CSRs that don't have certificates yet.
            unfulfilled_only (bool): This option will discard CSRs that have certificates signed.

        Returns:
            List of RequirerCSR objects.
        """
        csrs = []
        for requirer_csr in self.get_requirer_csrs():
            cert = self._find_certificate_in_relation_data(requirer_csr.csr)
            if (unfulfilled_only and cert) or (fulfilled_only and not cert):
                continue
            csrs.append(requirer_csr)

        return csrs

    def _on_relation_changed(self, event: RelationChangedEvent) -> None:
        """Handle relation changed event.

        Goes through all providers certificates that match a requested CSR.

        If the provider certificate is revoked, emit a CertificateInvalidateEvent,
        otherwise emit a CertificateAvailableEvent.

        Remove the secret for revoked certificate, or add a secret with the correct expiry
        time for new certificates.

        Args:
            event: Juju event

        Returns:
            None
        """
        if not event.app:
            logger.warning("No remote app in relation - Skipping")
            return
        if not _relation_data_is_valid(event.relation, event.app, PROVIDER_JSON_SCHEMA):
            logger.debug("Relation data did not pass JSON Schema validation")
            return
        provider_certificates = self.get_provider_certificates()
        requirer_csrs = [
            certificate_creation_request.csr
            for certificate_creation_request in self.get_requirer_csrs()
        ]
        for certificate in provider_certificates:
            if certificate.csr in requirer_csrs:
                csr_in_sha256_hex = get_sha256_hex(certificate.csr)
                if certificate.revoked:
                    with suppress(SecretNotFoundError):
                        logger.debug(
<<<<<<< HEAD
                            "Removing secret with label %s", f"{LIBID}-{certificate.csr}"
                        )
                        secret = self.model.get_secret(label=f"{LIBID}-{certificate.csr}")
=======
                            "Removing secret with label %s",
                            f"{LIBID}-{csr_in_sha256_hex}",
                        )
                        secret = self.model.get_secret(
                            label=f"{LIBID}-{csr_in_sha256_hex}")
>>>>>>> 721d53c5
                        secret.remove_all_revisions()
                    self.on.certificate_invalidated.emit(
                        reason="revoked",
                        certificate=certificate.certificate,
                        certificate_signing_request=certificate.csr,
                        ca=certificate.ca,
                        chain=certificate.chain,
                    )
                else:
                    try:
                        logger.debug(
<<<<<<< HEAD
                            "Setting secret with label %s", f"{LIBID}-{certificate.csr}"
                        )
                        secret = self.model.get_secret(label=f"{LIBID}-{certificate.csr}")
                        secret.set_content({"certificate": certificate.certificate})
=======
                            "Setting secret with label %s", f"{LIBID}-{csr_in_sha256_hex}"
                        )
                        secret = self.model.get_secret(label=f"{LIBID}-{csr_in_sha256_hex}")
                        secret.set_content(
                            {"certificate": certificate.certificate, "csr": certificate.csr}
                        )
>>>>>>> 721d53c5
                        secret.set_info(
                            expire=self._get_next_secret_expiry_time(certificate),
                        )
                    except SecretNotFoundError:
                        logger.debug(
<<<<<<< HEAD
                            "Creating new secret with label %s", f"{LIBID}-{certificate.csr}"
=======
                            "Creating new secret with label %s", f"{LIBID}-{csr_in_sha256_hex}"
>>>>>>> 721d53c5
                        )
                        secret = self.charm.unit.add_secret(
                            {"certificate": certificate.certificate, "csr": certificate.csr},
                            label=f"{LIBID}-{csr_in_sha256_hex}",
                            expire=self._get_next_secret_expiry_time(certificate),
                        )
                    self.on.certificate_available.emit(
                        certificate_signing_request=certificate.csr,
                        certificate=certificate.certificate,
                        ca=certificate.ca,
                        chain=certificate.chain,
                    )

    def _get_next_secret_expiry_time(self, certificate: ProviderCertificate) -> Optional[datetime]:
        """Return the expiry time or expiry notification time.

        Extracts the expiry time from the provided certificate, calculates the
        expiry notification time and return the closest of the two, that is in
        the future.

        Args:
            certificate: ProviderCertificate object

        Returns:
            Optional[datetime]: None if the certificate expiry time cannot be read,
                                next expiry time otherwise.
        """
        if not certificate.expiry_time or not certificate.expiry_notification_time:
            return None
        return _get_closest_future_time(
            certificate.expiry_notification_time,
            certificate.expiry_time,
        )

    def _on_relation_broken(self, event: RelationBrokenEvent) -> None:
        """Handle Relation Broken Event.

        Emitting `all_certificates_invalidated` from `relation-broken` rather
        than `relation-departed` since certs are stored in app data.

        Args:
            event: Juju event

        Returns:
            None
        """
        self.on.all_certificates_invalidated.emit()

    def _on_secret_expired(self, event: SecretExpiredEvent) -> None:
        """Handle Secret Expired Event.

        Loads the certificate from the secret, and will emit 1 of 2
        events.

        If the certificate is not yet expired, emits CertificateExpiringEvent
        and updates the expiry time of the secret to the exact expiry time on
        the certificate.

        If the certificate is expired, emits CertificateInvalidedEvent and
        deletes the secret.

        Args:
            event (SecretExpiredEvent): Juju event
        """
        if not event.secret.label or not event.secret.label.startswith(f"{LIBID}-"):
            return
        csr = event.secret.get_content()["csr"]
        provider_certificate = self._find_certificate_in_relation_data(csr)
        if not provider_certificate:
            # A secret expired but we did not find matching certificate. Cleaning up
            event.secret.remove_all_revisions()
            return

        if not provider_certificate.expiry_time:
            # A secret expired but matching certificate is invalid. Cleaning up
            event.secret.remove_all_revisions()
            return

        if datetime.now(timezone.utc) < provider_certificate.expiry_time:
            logger.warning("Certificate almost expired")
            self.on.certificate_expiring.emit(
                certificate=provider_certificate.certificate,
                expiry=provider_certificate.expiry_time.isoformat(),
            )
            event.secret.set_info(
                expire=provider_certificate.expiry_time,
            )
        else:
            logger.warning("Certificate is expired")
            self.on.certificate_invalidated.emit(
                reason="expired",
                certificate=provider_certificate.certificate,
                certificate_signing_request=provider_certificate.csr,
                ca=provider_certificate.ca,
                chain=provider_certificate.chain,
            )
            self.request_certificate_revocation(provider_certificate.certificate.encode())
            event.secret.remove_all_revisions()

    def _find_certificate_in_relation_data(self, csr: str) -> Optional[ProviderCertificate]:
        """Return the certificate that match the given CSR."""
        for provider_certificate in self.get_provider_certificates():
            if provider_certificate.csr != csr:
                continue
            return provider_certificate
        return None<|MERGE_RESOLUTION|>--- conflicted
+++ resolved
@@ -317,11 +317,7 @@
 
 # Increment this PATCH version before using `charmcraft publish-lib` or reset
 # to 0 if you are raising the major API version
-<<<<<<< HEAD
-LIBPATCH = 14
-=======
 LIBPATCH = 15
->>>>>>> 721d53c5
 
 PYDEPS = ["cryptography", "jsonschema"]
 
@@ -1887,17 +1883,11 @@
                 if certificate.revoked:
                     with suppress(SecretNotFoundError):
                         logger.debug(
-<<<<<<< HEAD
-                            "Removing secret with label %s", f"{LIBID}-{certificate.csr}"
-                        )
-                        secret = self.model.get_secret(label=f"{LIBID}-{certificate.csr}")
-=======
                             "Removing secret with label %s",
                             f"{LIBID}-{csr_in_sha256_hex}",
                         )
                         secret = self.model.get_secret(
                             label=f"{LIBID}-{csr_in_sha256_hex}")
->>>>>>> 721d53c5
                         secret.remove_all_revisions()
                     self.on.certificate_invalidated.emit(
                         reason="revoked",
@@ -1909,29 +1899,18 @@
                 else:
                     try:
                         logger.debug(
-<<<<<<< HEAD
-                            "Setting secret with label %s", f"{LIBID}-{certificate.csr}"
-                        )
-                        secret = self.model.get_secret(label=f"{LIBID}-{certificate.csr}")
-                        secret.set_content({"certificate": certificate.certificate})
-=======
                             "Setting secret with label %s", f"{LIBID}-{csr_in_sha256_hex}"
                         )
                         secret = self.model.get_secret(label=f"{LIBID}-{csr_in_sha256_hex}")
                         secret.set_content(
                             {"certificate": certificate.certificate, "csr": certificate.csr}
                         )
->>>>>>> 721d53c5
                         secret.set_info(
                             expire=self._get_next_secret_expiry_time(certificate),
                         )
                     except SecretNotFoundError:
                         logger.debug(
-<<<<<<< HEAD
-                            "Creating new secret with label %s", f"{LIBID}-{certificate.csr}"
-=======
                             "Creating new secret with label %s", f"{LIBID}-{csr_in_sha256_hex}"
->>>>>>> 721d53c5
                         )
                         secret = self.charm.unit.add_secret(
                             {"certificate": certificate.certificate, "csr": certificate.csr},

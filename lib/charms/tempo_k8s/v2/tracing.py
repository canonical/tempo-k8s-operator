--- conflicted
+++ resolved
@@ -822,11 +822,7 @@
         receiver = receivers[0]
         # if there's an external_url argument (v2.5+), use that. Otherwise, we use the tempo local fqdn
         if app_data.external_url:
-<<<<<<< HEAD
-            url = f"http://{app_data.external_url}"
-=======
             url = f"{app_data.external_url}:{receiver.port}"
->>>>>>> 8e9955a2
         else:
             # FIXME: if we don't get an external url but only a
             #  hostname, we don't know what scheme we need to be using. ASSUME HTTP

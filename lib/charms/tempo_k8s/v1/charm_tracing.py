#!/usr/bin/env python3
# Copyright 2022 Canonical Ltd.
# See LICENSE file for licensing details.

"""This charm library contains utilities to instrument your Charm with opentelemetry tracing data collection.

(yes! charm code, not workload code!)

This means that, if your charm is related to, for example, COS' Tempo charm, you will be able to inspect
in real time from the Grafana dashboard the execution flow of your charm.

To start using this library, you need to do two things:
1) decorate your charm class with

`@trace_charm(tracing_endpoint="my_tracing_endpoint")`

2) add to your charm a "my_tracing_endpoint" (you can name this attribute whatever you like) **property**
that returns an otlp http/https endpoint url. If you are using the `TracingEndpointProvider` as
`self.tracing = TracingEndpointProvider(self)`, the implementation could be:

```
    @property
    def my_tracing_endpoint(self) -> Optional[str]:
        '''Tempo endpoint for charm tracing'''
        if self.tracing.is_ready():
            return self.tracing.otlp_http_endpoint()
        else:
            return None
```

At this point your charm will be automatically instrumented so that:
- charm execution starts a trace, containing
    - every event as a span (including custom events)
    - every charm method call (except dunders) as a span

if you wish to add more fine-grained information to the trace, you can do so by getting a hold of the tracer like so:
```
import opentelemetry
...
    @property
    def tracer(self) -> opentelemetry.trace.Tracer:
        return opentelemetry.trace.get_tracer(type(self).__name__)
```

By default, the tracer is named after the charm type. If you wish to override that, you can pass
a different `service_name` argument to `trace_charm`.

*Upgrading from `v0`:*

If you are upgrading from `charm_tracing` v0, you need to take the following steps (assuming you already
have the newest version of the library in your charm):
1) If you need the dependency for your tests, add the following dependency to your charm project
(or, if your project had a dependency on `opentelemetry-exporter-otlp-proto-grpc` only because
of `charm_tracing` v0, you can replace it with):

`opentelemetry-exporter-otlp-proto-http>=1.21.0`.

2) Update the charm method referenced to from `@trace` and `@trace_charm`,
to return from `TracingEndpointRequirer.otlp_http_endpoint()` instead of `grpc_http`. For example:

```
    from charms.tempo_k8s.v0.charm_tracing import trace_charm

    @trace_charm(
        tracing_endpoint="my_tracing_endpoint",
    )
    class MyCharm(CharmBase):

    ...

        @property
        def my_tracing_endpoint(self) -> Optional[str]:
            '''Tempo endpoint for charm tracing'''
            if self.tracing.is_ready():
                return self.tracing.otlp_grpc_endpoint()
            else:
                return None
```

needs to be replaced with:

```
    from charms.tempo_k8s.v1.charm_tracing import trace_charm

    @trace_charm(
        tracing_endpoint="my_tracing_endpoint",
    )
    class MyCharm(CharmBase):

    ...

        @property
        def my_tracing_endpoint(self) -> Optional[str]:
            '''Tempo endpoint for charm tracing'''
            if self.tracing.is_ready():
                return self.tracing.otlp_http_endpoint()
            else:
                return None
```

3) If you were passing a certificate using `server_cert`, you need to change it to provide an *absolute* path to
the certificate file.
"""

import functools
import inspect
import logging
import os
from contextlib import contextmanager
from contextvars import Context, ContextVar, copy_context
from pathlib import Path
from typing import (
    Any,
    Callable,
    Generator,
    Optional,
    Sequence,
    Type,
    TypeVar,
    Union,
    cast,
)

import opentelemetry
from opentelemetry.exporter.otlp.proto.http.trace_exporter import OTLPSpanExporter
from opentelemetry.sdk.resources import Resource
from opentelemetry.sdk.trace import Span, TracerProvider
from opentelemetry.sdk.trace.export import BatchSpanProcessor
from opentelemetry.trace import INVALID_SPAN, Tracer
from opentelemetry.trace import get_current_span as otlp_get_current_span
from opentelemetry.trace import (
    get_tracer,
    get_tracer_provider,
    set_span_in_context,
    set_tracer_provider,
)
from ops.charm import CharmBase
from ops.framework import Framework

# The unique Charmhub library identifier, never change it
LIBID = "cb1705dcd1a14ca09b2e60187d1215c7"

# Increment this major API version when introducing breaking changes
LIBAPI = 1

# Increment this PATCH version before using `charmcraft publish-lib` or reset
# to 0 if you are raising the major API version

<<<<<<< HEAD
LIBPATCH = 3
=======
LIBPATCH = 2
>>>>>>> b8497983

PYDEPS = ["opentelemetry-exporter-otlp-proto-http>=1.21.0"]

logger = logging.getLogger("tracing")

tracer: ContextVar[Tracer] = ContextVar("tracer")
_GetterType = Union[Callable[[CharmBase], Optional[str]], property]

CHARM_TRACING_ENABLED = "CHARM_TRACING_ENABLED"


def is_enabled() -> bool:
    """Whether charm tracing is enabled."""
    return os.getenv(CHARM_TRACING_ENABLED, "1") == "1"


@contextmanager
def charm_tracing_disabled():
    """Contextmanager to temporarily disable charm tracing.

    For usage in tests.
    """
    previous = os.getenv(CHARM_TRACING_ENABLED, "1")
    os.environ[CHARM_TRACING_ENABLED] = "0"
    yield
    os.environ[CHARM_TRACING_ENABLED] = previous


def get_current_span() -> Union[Span, None]:
    """Return the currently active Span, if there is one, else None.

    If you'd rather keep your logic unconditional, you can use opentelemetry.trace.get_current_span,
    which will return an object that behaves like a span but records no data.
    """
    span = otlp_get_current_span()
    if span is INVALID_SPAN:
        return None
    return cast(Span, span)


def _get_tracer_from_context(ctx: Context) -> Optional[ContextVar]:
    tracers = [v for v in ctx if v is not None and v.name == "tracer"]
    if tracers:
        return tracers[0]
    return None


def _get_tracer() -> Optional[Tracer]:
    """Find tracer in context variable and as a fallback locate it in the full context."""
    try:
        return tracer.get()
    except LookupError:
        try:
            ctx: Context = copy_context()
            if context_tracer := _get_tracer_from_context(ctx):
                return context_tracer.get()
            else:
                return None
        except LookupError as err:
            return None


@contextmanager
def _span(name: str) -> Generator[Optional[Span], Any, Any]:
    """Context to create a span if there is a tracer, otherwise do nothing."""
    if tracer := _get_tracer():
        with tracer.start_as_current_span(name) as span:
            yield cast(Span, span)
    else:
        yield None


_C = TypeVar("_C", bound=Type[CharmBase])
_T = TypeVar("_T", bound=type)
_F = TypeVar("_F", bound=Type[Callable])


class TracingError(RuntimeError):
    """Base class for errors raised by this module."""


class UntraceableObjectError(TracingError):
    """Raised when an object you're attempting to instrument cannot be autoinstrumented."""


def _get_tracing_endpoint(tracing_endpoint_getter, self, charm):
    if isinstance(tracing_endpoint_getter, property):
        tracing_endpoint = tracing_endpoint_getter.__get__(self)
    else:  # method or callable
        tracing_endpoint = tracing_endpoint_getter(self)

    if tracing_endpoint is None:
        logger.debug(
            "Charm tracing is disabled. Tracing endpoint is not defined - "
            "tracing is not available or relation is not set."
        )
        return
    elif not isinstance(tracing_endpoint, str):
        raise TypeError(
            f"{charm}.{tracing_endpoint_getter} should return a tempo endpoint (string); "
            f"got {tracing_endpoint} instead."
        )
    else:
        logger.debug(f"Setting up span exporter to endpoint: {tracing_endpoint}/v1/traces")
    return f"{tracing_endpoint}/v1/traces"


def _get_server_cert(server_cert_getter, self, charm):
    if isinstance(server_cert_getter, property):
        server_cert = server_cert_getter.__get__(self)
    else:  # method or callable
        server_cert = server_cert_getter(self)

    if server_cert is None:
        logger.warning(
            f"{charm}.{server_cert_getter} returned None; sending traces over INSECURE connection."
        )
        return
    elif not Path(server_cert).is_absolute():
        raise ValueError(
            f"{charm}.{server_cert_getter} should return a valid tls cert absolute path (string | Path)); "
            f"got {server_cert} instead."
        )
    return server_cert


def _setup_root_span_initializer(
    charm: Type[CharmBase],
    tracing_endpoint_getter: _GetterType,
    server_cert_getter: Optional[_GetterType],
    service_name: Optional[str] = None,
):
    """Patch the charm's initializer."""
    original_init = charm.__init__

    @functools.wraps(original_init)
    def wrap_init(self: CharmBase, framework: Framework, *args, **kwargs):
        original_init(self, framework, *args, **kwargs)
        if not is_enabled():
            logger.info("Tracing DISABLED: skipping root span initialization")
            return

        # already init some attrs that will be reinited later by calling original_init:
        # self.framework = framework
        # self.handle = Handle(None, self.handle_kind, None)

        original_event_context = framework._event_context

        _service_name = service_name or self.app.name

        resource = Resource.create(
            attributes={
                "service.name": _service_name,
                "compose_service": _service_name,
                "charm_type": type(self).__name__,
                # juju topology
                "juju_unit": self.unit.name,
                "juju_application": self.app.name,
                "juju_model": self.model.name,
                "juju_model_uuid": self.model.uuid,
            }
        )
        provider = TracerProvider(resource=resource)
        tracing_endpoint = _get_tracing_endpoint(tracing_endpoint_getter, self, charm)
        if not tracing_endpoint:
            return

        server_cert: Optional[Union[str, Path]] = (
            _get_server_cert(server_cert_getter, self, charm) if server_cert_getter else None
        )

        exporter = OTLPSpanExporter(
            endpoint=tracing_endpoint,
            certificate_file=str(Path(server_cert).absolute()) if server_cert else None,
            timeout=2,
        )

        processor = BatchSpanProcessor(exporter)
        provider.add_span_processor(processor)
        set_tracer_provider(provider)
        _tracer = get_tracer(_service_name)  # type: ignore
        _tracer_token = tracer.set(_tracer)

        dispatch_path = os.getenv("JUJU_DISPATCH_PATH", "")

        # all these shenanigans are to work around the fact that the opentelemetry tracing API is built
        # on the assumption that spans will be used as contextmanagers.
        # Since we don't (as we need to close the span on framework.commit),
        # we need to manually set the root span as current.
        span = _tracer.start_span("charm exec", attributes={"juju.dispatch_path": dispatch_path})
        ctx = set_span_in_context(span)

        # log a trace id so we can look it up in tempo.
        root_trace_id = hex(span.get_span_context().trace_id)[2:]  # strip 0x prefix
        logger.debug(f"Starting root trace with id={root_trace_id!r}.")

        span_token = opentelemetry.context.attach(ctx)  # type: ignore

        @contextmanager
        def wrap_event_context(event_name: str):
            # when the framework enters an event context, we create a span.
            with _span("event: " + event_name) as event_context_span:
                if event_context_span:
                    # todo: figure out how to inject event attrs in here
                    event_context_span.add_event(event_name)
                yield original_event_context(event_name)

        framework._event_context = wrap_event_context  # type: ignore

        original_close = framework.close

        @functools.wraps(original_close)
        def wrap_close():
            span.end()
            opentelemetry.context.detach(span_token)  # type: ignore
            tracer.reset(_tracer_token)
            tp = cast(TracerProvider, get_tracer_provider())
            tp.force_flush(timeout_millis=1000)  # don't block for too long
            tp.shutdown()
            original_close()

        framework.close = wrap_close
        return

    charm.__init__ = wrap_init


def trace_charm(
    tracing_endpoint: str,
    server_cert: Optional[str] = None,
    service_name: Optional[str] = None,
    extra_types: Sequence[type] = (),
):
    """Autoinstrument the decorated charm with tracing telemetry.

    Use this function to get out-of-the-box traces for all events emitted on this charm and all
    method calls on instances of this class.

    Usage:
    >>> from charms.tempo_k8s.v1.charm_tracing import trace_charm
    >>> from charms.tempo_k8s.v1.tracing import TracingEndpointProvider
    >>> from ops import CharmBase
    >>>
    >>> @trace_charm(
    >>>         tracing_endpoint="tempo_otlp_http_endpoint",
    >>> )
    >>> class MyCharm(CharmBase):
    >>>
    >>>     def __init__(self, framework: Framework):
    >>>         ...
    >>>         self.tracing = TracingEndpointProvider(self)
    >>>
    >>>     @property
    >>>     def tempo_otlp_http_endpoint(self) -> Optional[str]:
    >>>         if self.tracing.is_ready():
    >>>             return self.tracing.otlp_http_endpoint()
    >>>         else:
    >>>             return None
    >>>
    :param server_cert: method or property on the charm type that returns an
        optional absolute path to a tls certificate to be used when sending traces to a remote server.
        If it returns None, an _insecure_ connection will be used.
    :param tracing_endpoint: name of a property on the charm type that returns an
        optional (fully resolvable) tempo url. If None, tracing will be effectively disabled. Else, traces will be
        pushed to that endpoint.
    :param service_name: service name tag to attach to all traces generated by this charm.
        Defaults to the juju application name this charm is deployed under.
    :param extra_types: pass any number of types that you also wish to autoinstrument.
        For example, charm libs, relation endpoint wrappers, workload abstractions, ...
    """

    def _decorator(charm_type: Type[CharmBase]):
        """Autoinstrument the wrapped charmbase type."""
        _autoinstrument(
            charm_type,
            tracing_endpoint_getter=getattr(charm_type, tracing_endpoint),
            server_cert_getter=getattr(charm_type, server_cert) if server_cert else None,
            service_name=service_name,
            extra_types=extra_types,
        )
        return charm_type

    return _decorator


def _autoinstrument(
    charm_type: Type[CharmBase],
    tracing_endpoint_getter: _GetterType,
    server_cert_getter: Optional[_GetterType] = None,
    service_name: Optional[str] = None,
    extra_types: Sequence[type] = (),
) -> Type[CharmBase]:
    """Set up tracing on this charm class.

    Use this function to get out-of-the-box traces for all events emitted on this charm and all
    method calls on instances of this class.

    Usage:

    >>> from charms.tempo_k8s.v1.charm_tracing import _autoinstrument
    >>> from ops.main import main
    >>> _autoinstrument(
    >>>         MyCharm,
    >>>         tracing_endpoint_getter=MyCharm.tempo_otlp_http_endpoint,
    >>>         service_name="MyCharm",
    >>>         extra_types=(Foo, Bar)
    >>> )
    >>> main(MyCharm)

    :param charm_type: the CharmBase subclass to autoinstrument.
    :param server_cert_getter: method or property on the charm type that returns an
        optional absolute path to a tls certificate to be used when sending traces to a remote server.
        This needs to be a valid path to a certificate.
    :param tracing_endpoint_getter: method or property on the charm type that returns an
        optional tempo url. If None, tracing will be effectively disabled. Else, traces will be
        pushed to that endpoint.
    :param service_name: service name tag to attach to all traces generated by this charm.
        Defaults to the juju application name this charm is deployed under.
    :param extra_types: pass any number of types that you also wish to autoinstrument.
        For example, charm libs, relation endpoint wrappers, workload abstractions, ...
    """
    logger.info(f"instrumenting {charm_type}")
    _setup_root_span_initializer(
        charm_type,
        tracing_endpoint_getter,
        server_cert_getter=server_cert_getter,
        service_name=service_name,
    )
    trace_type(charm_type)
    for type_ in extra_types:
        trace_type(type_)

    return charm_type


def trace_type(cls: _T) -> _T:
    """Set up tracing on this class.

    Use this decorator to get out-of-the-box traces for all method calls on instances of this class.
    It assumes that this class is only instantiated after a charm type decorated with `@trace_charm`
    has been instantiated.
    """
    logger.info(f"instrumenting {cls}")
    for name, method in inspect.getmembers(cls, predicate=inspect.isfunction):
        logger.info(f"discovered {method}")

        if method.__name__.startswith("__"):
            logger.info(f"skipping {method} (dunder)")
            continue

        isstatic = isinstance(inspect.getattr_static(cls, method.__name__), staticmethod)
        setattr(cls, name, trace_method(method, static=isstatic))

    return cls


def trace_method(method: _F, static: bool = False) -> _F:
    """Trace this method.

    A span will be opened when this method is called and closed when it returns.
    """
    return _trace_callable(method, "method", static=static)


def trace_function(function: _F) -> _F:
    """Trace this function.

    A span will be opened when this function is called and closed when it returns.
    """
    return _trace_callable(function, "function")


def _trace_callable(callable: _F, qualifier: str, static: bool = False) -> _F:
    logger.info(f"instrumenting {callable}")

    # sig = inspect.signature(callable)
    @functools.wraps(callable)
    def wrapped_function(*args, **kwargs):  # type: ignore
        name = getattr(callable, "__qualname__", getattr(callable, "__name__", str(callable)))
        with _span(f"{'(static) ' if static else ''}{qualifier} call: {name}"):  # type: ignore
            if static:
                # fixme: do we or don't we need [1:]?
                #  The _trace_callable decorator doesn't always play nice with @staticmethods.
                #  Sometimes it will receive 'self', sometimes it won't.
                # return callable(*args, **kwargs)  # type: ignore
                return callable(*args[1:], **kwargs)  # type: ignore
            return callable(*args, **kwargs)  # type: ignore

    # wrapped_function.__signature__ = sig
    return wrapped_function  # type: ignore


def trace(obj: Union[Type, Callable]):
    """Trace this object and send the resulting spans to Tempo.

    It will dispatch to ``trace_type`` if the decorated object is a class, otherwise
    ``trace_function``.
    """
    if isinstance(obj, type):
        if issubclass(obj, CharmBase):
            raise ValueError(
                "cannot use @trace on CharmBase subclasses: use @trace_charm instead "
                "(we need some arguments!)"
            )
        return trace_type(obj)
    else:
        try:
            return trace_function(obj)
        except Exception:
            raise UntraceableObjectError(
                f"cannot create span from {type(obj)}; instrument {obj} manually."
            )<|MERGE_RESOLUTION|>--- conflicted
+++ resolved
@@ -146,11 +146,7 @@
 # Increment this PATCH version before using `charmcraft publish-lib` or reset
 # to 0 if you are raising the major API version
 
-<<<<<<< HEAD
-LIBPATCH = 3
-=======
-LIBPATCH = 2
->>>>>>> b8497983
+LIBPATCH = 4
 
 PYDEPS = ["opentelemetry-exporter-otlp-proto-http>=1.21.0"]
 

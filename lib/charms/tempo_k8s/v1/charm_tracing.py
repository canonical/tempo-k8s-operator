#!/usr/bin/env python3
# Copyright 2022 Canonical Ltd.
# See LICENSE file for licensing details.

"""This charm library contains utilities to instrument your Charm with opentelemetry tracing data collection.

(yes! charm code, not workload code!)

This means that, if your charm is related to, for example, COS' Tempo charm, you will be able to inspect
in real time from the Grafana dashboard the execution flow of your charm.

To start using this library, you need to do two things:
1) decorate your charm class with

`@trace_charm(tracing_endpoint="my_tracing_endpoint")`

2) add to your charm a "my_tracing_endpoint" (you can name this attribute whatever you like) **property**,
**method** or **instance attribute** that returns an otlp http/https endpoint url.
If you are using the `TracingEndpointProvider` as
`self.tracing = TracingEndpointProvider(self)`, the implementation could be:

```
    @property
    def my_tracing_endpoint(self) -> Optional[str]:
        '''Tempo endpoint for charm tracing'''
        if self.tracing.is_ready():
            return self.tracing.otlp_http_endpoint()
        else:
            return None
```

At this point your charm will be automatically instrumented so that:
- charm execution starts a trace, containing
    - every event as a span (including custom events)
    - every charm method call (except dunders) as a span

if you wish to add more fine-grained information to the trace, you can do so by getting a hold of the tracer like so:
```
import opentelemetry
...
    @property
    def tracer(self) -> opentelemetry.trace.Tracer:
        return opentelemetry.trace.get_tracer(type(self).__name__)
```

By default, the tracer is named after the charm type. If you wish to override that, you can pass
a different `service_name` argument to `trace_charm`.

*Upgrading from `v0`:*

If you are upgrading from `charm_tracing` v0, you need to take the following steps (assuming you already
have the newest version of the library in your charm):
1) If you need the dependency for your tests, add the following dependency to your charm project
(or, if your project had a dependency on `opentelemetry-exporter-otlp-proto-grpc` only because
of `charm_tracing` v0, you can replace it with):

`opentelemetry-exporter-otlp-proto-http>=1.21.0`.

2) Update the charm method referenced to from `@trace` and `@trace_charm`,
to return from `TracingEndpointRequirer.otlp_http_endpoint()` instead of `grpc_http`. For example:

```
    from charms.tempo_k8s.v0.charm_tracing import trace_charm

    @trace_charm(
        tracing_endpoint="my_tracing_endpoint",
    )
    class MyCharm(CharmBase):

    ...

        @property
        def my_tracing_endpoint(self) -> Optional[str]:
            '''Tempo endpoint for charm tracing'''
            if self.tracing.is_ready():
                return self.tracing.otlp_grpc_endpoint()
            else:
                return None
```

needs to be replaced with:

```
    from charms.tempo_k8s.v1.charm_tracing import trace_charm

    @trace_charm(
        tracing_endpoint="my_tracing_endpoint",
    )
    class MyCharm(CharmBase):

    ...

        @property
        def my_tracing_endpoint(self) -> Optional[str]:
            '''Tempo endpoint for charm tracing'''
            if self.tracing.is_ready():
                return self.tracing.otlp_http_endpoint()
            else:
                return None
```

3) If you were passing a certificate using `server_cert`, you need to change it to provide an *absolute* path to
the certificate file.
"""

import functools
import inspect
import logging
import os
from contextlib import contextmanager
from contextvars import Context, ContextVar, copy_context
from pathlib import Path
from typing import (
    Any,
    Callable,
    Generator,
    Optional,
    Sequence,
    Type,
    TypeVar,
    Union,
    cast,
)

import opentelemetry
import ops
from opentelemetry.exporter.otlp.proto.http.trace_exporter import OTLPSpanExporter
from opentelemetry.sdk.resources import Resource
from opentelemetry.sdk.trace import Span, TracerProvider
from opentelemetry.sdk.trace.export import BatchSpanProcessor
from opentelemetry.trace import INVALID_SPAN, Tracer
from opentelemetry.trace import get_current_span as otlp_get_current_span
from opentelemetry.trace import (
    get_tracer,
    get_tracer_provider,
    set_span_in_context,
    set_tracer_provider,
)
from ops.charm import CharmBase
from ops.framework import Framework

# The unique Charmhub library identifier, never change it
LIBID = "cb1705dcd1a14ca09b2e60187d1215c7"

# Increment this major API version when introducing breaking changes
LIBAPI = 1

# Increment this PATCH version before using `charmcraft publish-lib` or reset
# to 0 if you are raising the major API version

LIBPATCH = 10

PYDEPS = ["opentelemetry-exporter-otlp-proto-http==1.21.0"]

logger = logging.getLogger("tracing")
dev_logger = logging.getLogger("tracing-dev")

# set this to 0 if you are debugging/developing this library source
dev_logger.setLevel(logging.CRITICAL)

tracer: ContextVar[Tracer] = ContextVar("tracer")
_GetterType = Union[Callable[[CharmBase], Optional[str]], property]

CHARM_TRACING_ENABLED = "CHARM_TRACING_ENABLED"


def is_enabled() -> bool:
    """Whether charm tracing is enabled."""
    return os.getenv(CHARM_TRACING_ENABLED, "1") == "1"


@contextmanager
def charm_tracing_disabled():
    """Contextmanager to temporarily disable charm tracing.

    For usage in tests.
    """
    previous = os.getenv(CHARM_TRACING_ENABLED, "1")
    os.environ[CHARM_TRACING_ENABLED] = "0"
    yield
    os.environ[CHARM_TRACING_ENABLED] = previous


def get_current_span() -> Union[Span, None]:
    """Return the currently active Span, if there is one, else None.

    If you'd rather keep your logic unconditional, you can use opentelemetry.trace.get_current_span,
    which will return an object that behaves like a span but records no data.
    """
    span = otlp_get_current_span()
    if span is INVALID_SPAN:
        return None
    return cast(Span, span)


def _get_tracer_from_context(ctx: Context) -> Optional[ContextVar]:
    tracers = [v for v in ctx if v is not None and v.name == "tracer"]
    if tracers:
        return tracers[0]
    return None


def _get_tracer() -> Optional[Tracer]:
    """Find tracer in context variable and as a fallback locate it in the full context."""
    try:
        return tracer.get()
    except LookupError:
        try:
            ctx: Context = copy_context()
            if context_tracer := _get_tracer_from_context(ctx):
                return context_tracer.get()
            else:
                return None
        except LookupError:
            return None


@contextmanager
def _span(name: str) -> Generator[Optional[Span], Any, Any]:
    """Context to create a span if there is a tracer, otherwise do nothing."""
    if tracer := _get_tracer():
        with tracer.start_as_current_span(name) as span:
            yield cast(Span, span)
    else:
        yield None


_C = TypeVar("_C", bound=Type[CharmBase])
_T = TypeVar("_T", bound=type)
_F = TypeVar("_F", bound=Type[Callable])


class TracingError(RuntimeError):
    """Base class for errors raised by this module."""


class UntraceableObjectError(TracingError):
    """Raised when an object you're attempting to instrument cannot be autoinstrumented."""


class TLSError(TracingError):
    """Raised when the tracing endpoint is https but we don't have a cert yet."""


def _get_tracing_endpoint(
    tracing_endpoint_attr: str,
    charm_instance: ops.CharmBase,
    charm_type: Type[ops.CharmBase],
):
    _tracing_endpoint = getattr(charm_instance, tracing_endpoint_attr)
    if callable(_tracing_endpoint):
        tracing_endpoint = _tracing_endpoint()
    else:
        tracing_endpoint = _tracing_endpoint

    if tracing_endpoint is None:
        return

    elif not isinstance(tracing_endpoint, str):
        raise TypeError(
            f"{charm_type.__name__}.{tracing_endpoint_attr} should resolve to a tempo endpoint (string); "
            f"got {tracing_endpoint} instead."
        )

    dev_logger.debug(f"Setting up span exporter to endpoint: {tracing_endpoint}/v1/traces")
    return f"{tracing_endpoint}/v1/traces"


def _get_server_cert(
    server_cert_attr: str,
    charm_instance: ops.CharmBase,
    charm_type: Type[ops.CharmBase],
):
    _server_cert = getattr(charm_instance, server_cert_attr)
    if callable(_server_cert):
        server_cert = _server_cert()
    else:
        server_cert = _server_cert

    if server_cert is None:
        logger.warning(
            f"{charm_type}.{server_cert_attr} is None; sending traces over INSECURE connection."
        )
        return
    elif not Path(server_cert).is_absolute():
        raise ValueError(
            f"{charm_type}.{server_cert_attr} should resolve to a valid tls cert absolute path (string | Path)); "
            f"got {server_cert} instead."
        )
    return server_cert


def _setup_root_span_initializer(
    charm_type: Type[CharmBase],
    tracing_endpoint_attr: str,
    server_cert_attr: Optional[str],
    service_name: Optional[str] = None,
):
    """Patch the charm's initializer."""
    original_init = charm_type.__init__

    @functools.wraps(original_init)
    def wrap_init(self: CharmBase, framework: Framework, *args, **kwargs):
        # we're using 'self' here because this is charm init code, makes sense to read what's below
        # from the perspective of the charm. Self.unit.name...

        original_init(self, framework, *args, **kwargs)
        # we call this from inside the init context instead of, say, _autoinstrument, because we want it to
        # be checked on a per-charm-instantiation basis, not on a per-type-declaration one.
        if not is_enabled():
            # this will only happen during unittesting, hopefully, so it's fine to log a
            # bit more verbosely
            logger.info("Tracing DISABLED: skipping root span initialization")
            return

        # already init some attrs that will be reinited later by calling original_init:
        # self.framework = framework
        # self.handle = Handle(None, self.handle_kind, None)

        original_event_context = framework._event_context
        # default service name isn't just app name because it could conflict with the workload service name
        _service_name = service_name or f"{self.app.name}-charm"

        unit_name = self.unit.name
        resource = Resource.create(
            attributes={
                "service.name": _service_name,
                "compose_service": _service_name,
                "charm_type": type(self).__name__,
                # juju topology
                "juju_unit": unit_name,
                "juju_application": self.app.name,
                "juju_model": self.model.name,
                "juju_model_uuid": self.model.uuid,
            }
        )
        provider = TracerProvider(resource=resource)

        # if anything goes wrong with retrieving the endpoint, we let the exception bubble up.
        tracing_endpoint = _get_tracing_endpoint(tracing_endpoint_attr, self, charm_type)

        if not tracing_endpoint:
            # tracing is off if tracing_endpoint is None
            return

        server_cert: Optional[Union[str, Path]] = (
            _get_server_cert(server_cert_attr, self, charm_type) if server_cert_attr else None
        )

        if tracing_endpoint.startswith("https://") and not server_cert:
            raise TLSError(
                "Tracing endpoint is https, but no server_cert has been passed."
                "Please point @trace_charm to a `server_cert` attr."
            )

        exporter = OTLPSpanExporter(
            endpoint=tracing_endpoint,
            certificate_file=str(Path(server_cert).absolute()) if server_cert else None,
            timeout=2,
        )

        processor = BatchSpanProcessor(exporter)
        provider.add_span_processor(processor)
        set_tracer_provider(provider)
        _tracer = get_tracer(_service_name)  # type: ignore
        _tracer_token = tracer.set(_tracer)

        dispatch_path = os.getenv("JUJU_DISPATCH_PATH", "")  # something like hooks/install
        event_name = dispatch_path.split("/")[1] if "/" in dispatch_path else dispatch_path
        root_span_name = f"{unit_name}: {event_name} event"
        span = _tracer.start_span(root_span_name, attributes={"juju.dispatch_path": dispatch_path})

        # all these shenanigans are to work around the fact that the opentelemetry tracing API is built
        # on the assumption that spans will be used as contextmanagers.
        # Since we don't (as we need to close the span on framework.commit),
        # we need to manually set the root span as current.
        ctx = set_span_in_context(span)

<<<<<<< HEAD
        # log a trace id, so we can look it up in tempo and pick it up from jhack.
=======
        # log a trace id, so we can pick it up from the logs (and jhack) to look it up in tempo.
>>>>>>> 04caeacc
        root_trace_id = hex(span.get_span_context().trace_id)[2:]  # strip 0x prefix
        logger.debug(f"Starting root trace with id={root_trace_id!r}.")

        span_token = opentelemetry.context.attach(ctx)  # type: ignore

        @contextmanager
        def wrap_event_context(event_name: str):
            dev_logger.info(f"entering event context: {event_name}")
            # when the framework enters an event context, we create a span.
            with _span("event: " + event_name) as event_context_span:
                if event_context_span:
                    # todo: figure out how to inject event attrs in here
                    event_context_span.add_event(event_name)
                yield original_event_context(event_name)

        framework._event_context = wrap_event_context  # type: ignore

        original_close = framework.close

        @functools.wraps(original_close)
        def wrap_close():
            dev_logger.info("tearing down tracer and flushing traces")
            span.end()
            opentelemetry.context.detach(span_token)  # type: ignore
            tracer.reset(_tracer_token)
            tp = cast(TracerProvider, get_tracer_provider())
            tp.force_flush(timeout_millis=1000)  # don't block for too long
            tp.shutdown()
            original_close()

        framework.close = wrap_close
        return

    charm_type.__init__ = wrap_init


def trace_charm(
    tracing_endpoint: str,
    server_cert: Optional[str] = None,
    service_name: Optional[str] = None,
    extra_types: Sequence[type] = (),
):
    """Autoinstrument the decorated charm with tracing telemetry.

    Use this function to get out-of-the-box traces for all events emitted on this charm and all
    method calls on instances of this class.

    Usage:
    >>> from charms.tempo_k8s.v1.charm_tracing import trace_charm
    >>> from charms.tempo_k8s.v1.tracing import TracingEndpointProvider
    >>> from ops import CharmBase
    >>>
    >>> @trace_charm(
    >>>         tracing_endpoint="tempo_otlp_http_endpoint",
    >>> )
    >>> class MyCharm(CharmBase):
    >>>
    >>>     def __init__(self, framework: Framework):
    >>>         ...
    >>>         self.tracing = TracingEndpointProvider(self)
    >>>
    >>>     @property
    >>>     def tempo_otlp_http_endpoint(self) -> Optional[str]:
    >>>         if self.tracing.is_ready():
    >>>             return self.tracing.otlp_http_endpoint()
    >>>         else:
    >>>             return None
    >>>
    :param server_cert: method or property on the charm type that returns an
        optional absolute path to a tls certificate to be used when sending traces to a remote server.
        If it returns None, an _insecure_ connection will be used.
    :param tracing_endpoint: name of a property on the charm type that returns an
        optional (fully resolvable) tempo url. If None, tracing will be effectively disabled. Else, traces will be
        pushed to that endpoint.
    :param service_name: service name tag to attach to all traces generated by this charm.
        Defaults to the juju application name this charm is deployed under.
    :param extra_types: pass any number of types that you also wish to autoinstrument.
        For example, charm libs, relation endpoint wrappers, workload abstractions, ...
    """

    def _decorator(charm_type: Type[CharmBase]):
        """Autoinstrument the wrapped charmbase type."""
        _autoinstrument(
            charm_type,
            tracing_endpoint_attr=tracing_endpoint,
            server_cert_attr=server_cert,
            service_name=service_name,
            extra_types=extra_types,
        )
        return charm_type

    return _decorator


def _autoinstrument(
    charm_type: Type[CharmBase],
    tracing_endpoint_attr: str,
    server_cert_attr: Optional[str] = None,
    service_name: Optional[str] = None,
    extra_types: Sequence[type] = (),
) -> Type[CharmBase]:
    """Set up tracing on this charm class.

    Use this function to get out-of-the-box traces for all events emitted on this charm and all
    method calls on instances of this class.

    Usage:

    >>> from charms.tempo_k8s.v1.charm_tracing import _autoinstrument
    >>> from ops.main import main
    >>> _autoinstrument(
    >>>         MyCharm,
    >>>         tracing_endpoint_attr="tempo_otlp_http_endpoint",
    >>>         service_name="MyCharm",
    >>>         extra_types=(Foo, Bar)
    >>> )
    >>> main(MyCharm)

    :param charm_type: the CharmBase subclass to autoinstrument.
    :param server_cert_attr: name of an attribute, method or property on the charm type that
        returns an optional absolute path to a tls certificate to be used when sending traces to
        a remote server. This needs to be a valid path to a certificate.
    :param tracing_endpoint_attr: name of an attribute, method or property on the charm type that
        returns an optional tempo url. If None, tracing will be effectively disabled. Else,
        traces will be pushed to that endpoint.
    :param service_name: service name tag to attach to all traces generated by this charm.
        Defaults to the juju application name this charm is deployed under.
    :param extra_types: pass any number of types that you also wish to autoinstrument.
        For example, charm libs, relation endpoint wrappers, workload abstractions, ...
    """
    dev_logger.info(f"instrumenting {charm_type}")
    _setup_root_span_initializer(
        charm_type,
        tracing_endpoint_attr,
        server_cert_attr=server_cert_attr,
        service_name=service_name,
    )
    trace_type(charm_type)
    for type_ in extra_types:
        trace_type(type_)

    return charm_type


def trace_type(cls: _T) -> _T:
    """Set up tracing on this class.

    Use this decorator to get out-of-the-box traces for all method calls on instances of this class.
    It assumes that this class is only instantiated after a charm type decorated with `@trace_charm`
    has been instantiated.
    """
    dev_logger.info(f"instrumenting {cls}")
    for name, method in inspect.getmembers(cls, predicate=inspect.isfunction):
        dev_logger.info(f"discovered {method}")

        if method.__name__.startswith("__"):
            dev_logger.info(f"skipping {method} (dunder)")
            continue

        new_method = trace_method(method)
        if isinstance(inspect.getattr_static(cls, method.__name__), staticmethod):
            new_method = staticmethod(new_method)
        setattr(cls, name, new_method)

    return cls


def trace_method(method: _F) -> _F:
    """Trace this method.

    A span will be opened when this method is called and closed when it returns.
    """
    return _trace_callable(method, "method")


def trace_function(function: _F) -> _F:
    """Trace this function.

    A span will be opened when this function is called and closed when it returns.
    """
    return _trace_callable(function, "function")


def _trace_callable(callable: _F, qualifier: str) -> _F:
    dev_logger.info(f"instrumenting {callable}")

    # sig = inspect.signature(callable)
    @functools.wraps(callable)
    def wrapped_function(*args, **kwargs):  # type: ignore
        name = getattr(callable, "__qualname__", getattr(callable, "__name__", str(callable)))
        with _span(f"{qualifier} call: {name}"):  # type: ignore
            return callable(*args, **kwargs)  # type: ignore

    # wrapped_function.__signature__ = sig
    return wrapped_function  # type: ignore


def trace(obj: Union[Type, Callable]):
    """Trace this object and send the resulting spans to Tempo.

    It will dispatch to ``trace_type`` if the decorated object is a class, otherwise
    ``trace_function``.
    """
    if isinstance(obj, type):
        if issubclass(obj, CharmBase):
            raise ValueError(
                "cannot use @trace on CharmBase subclasses: use @trace_charm instead "
                "(we need some arguments!)"
            )
        return trace_type(obj)
    else:
        try:
            return trace_function(obj)
        except Exception:
            raise UntraceableObjectError(
                f"cannot create span from {type(obj)}; instrument {obj} manually."
            )<|MERGE_RESOLUTION|>--- conflicted
+++ resolved
@@ -14,8 +14,8 @@
 
 `@trace_charm(tracing_endpoint="my_tracing_endpoint")`
 
-2) add to your charm a "my_tracing_endpoint" (you can name this attribute whatever you like) **property**,
-**method** or **instance attribute** that returns an otlp http/https endpoint url.
+2) add to your charm a "my_tracing_endpoint" (you can name this attribute whatever you like)
+**property**, **method** or **instance attribute** that returns an otlp http/https endpoint url.
 If you are using the `TracingEndpointProvider` as
 `self.tracing = TracingEndpointProvider(self)`, the implementation could be:
 
@@ -376,11 +376,7 @@
         # we need to manually set the root span as current.
         ctx = set_span_in_context(span)
 
-<<<<<<< HEAD
-        # log a trace id, so we can look it up in tempo and pick it up from jhack.
-=======
         # log a trace id, so we can pick it up from the logs (and jhack) to look it up in tempo.
->>>>>>> 04caeacc
         root_trace_id = hex(span.get_span_context().trace_id)[2:]  # strip 0x prefix
         logger.debug(f"Starting root trace with id={root_trace_id!r}.")
 

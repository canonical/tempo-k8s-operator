# Copyright 2022 Canonical Ltd.
# See LICENSE file for licensing details.
name: tempo-k8s
type: charm

assumes:
  - k8s-api

  # Juju 3.4.0 needed for pebble notify
  - juju >= 3.4.0

description: |
  Tempo is a distributed tracing backend by Grafana, supporting Jaeger,
  Zipkin, and OpenTelemetry protocols.

summary: |
  Tempo is a distributed tracing backend by Grafana.

links:
  documentation: https://discourse.charmhub.io/t/tempo-k8s-docs-index/14005
  website:
    - https://charmhub.io/tempo-k8s
  source:
    - https://github.com/canonical/tempo-k8s-operator
  issues:
    - https://github.com/canonical/tempo-k8s-operator/issues

containers:
  tempo:
    resource: tempo-image
    mounts:
      - storage: data
        location: /tmp/tempo

resources:
  tempo-image:
    type: oci-image
    description: OCI image for Tempo
    # Included for simplicity in integration tests
    # see https://hub.docker.com/r/grafana/tempo/tags
    upstream-source: grafana/tempo:2.4.0

provides:
  grafana-dashboard:
    interface: grafana_dashboard
    description: |
      Forwards the built-in grafana dashboard(s) for monitoring Tempo.
  grafana-source:
    interface: grafana_datasource
    description: |
      Configures Grafana to be able to use this Tempo instance as a datasource.
  metrics-endpoint:
    interface: prometheus_scrape
    description: |
      Exposes the Prometheus metrics endpoint providing telemetry about the
      Tempo instance.
  tracing:
    interface: tracing
    description: |
      Integration to offer other charms the possibility to send traces to Tempo.


requires:
  logging:
    interface: loki_push_api
    description: |
      Integration with Loki to push Tempo logs to the observability stack.
  ingress:
    interface: traefik_route
    limit: 1
    description: |
<<<<<<< HEAD
      Ingress URL for exposing the Tempo server and receivers to the outer world.
  certificates:
    interface: tls-certificates
    limit: 1
    description: |
      Certificate and key files for securing Tempo internal and external 
      communications with TLS.

=======
      Adds an ingressed endpoint used for cross-model communication.
      Uses `traefik_route` to open ports on Traefik host for tracing ingesters.
>>>>>>> 4f97ae81

storage:
  data:
    type: filesystem
    location: /tempo-data

actions:
  list-receivers:
    description: |
      Returns a list of all enabled receiver endpoints.


bases:
  - build-on:
      - name: "ubuntu"
        channel: "22.04"
    run-on:
      - name: "ubuntu"
        channel: "22.04"

parts:
  charm:
    charm-binary-python-packages:
      - "pydantic>=2"
      - "cryptography"
      - "jsonschema"
      - "opentelemetry-exporter-otlp-proto-http==1.21.0"
<|MERGE_RESOLUTION|>--- conflicted
+++ resolved
@@ -69,19 +69,15 @@
     interface: traefik_route
     limit: 1
     description: |
-<<<<<<< HEAD
       Ingress URL for exposing the Tempo server and receivers to the outer world.
+      Adds an ingressed endpoint used for cross-model communication.
+      Uses `traefik_route` to open ports on Traefik host for tracing ingesters.
   certificates:
     interface: tls-certificates
     limit: 1
     description: |
       Certificate and key files for securing Tempo internal and external 
       communications with TLS.
-
-=======
-      Adds an ingressed endpoint used for cross-model communication.
-      Uses `traefik_route` to open ports on Traefik host for tracing ingesters.
->>>>>>> 4f97ae81
 
 storage:
   data:

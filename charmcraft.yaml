--- conflicted
+++ resolved
@@ -97,7 +97,12 @@
     description: |
       Returns a list of all enabled receiver endpoints.
 
-<<<<<<< HEAD
+peers:
+  tempo-peers:
+    interface: tempo_peers
+    description: |
+      peer relation for internal coordination
+
 config:
   options:
     coordinator_runs_workload_when_clustered:
@@ -112,14 +117,6 @@
         In this case, tempo-k8s will only act as coordinator 
         (and reverse proxy) for the tempo cluster.
 
-=======
->>>>>>> 0ab12b4e
-peers:
-  tempo-peers:
-    interface: tempo_peers
-    description: |
-      peer relation for internal coordination
-      
 
 bases:
   - build-on:
